
import { pinnedMessageCache } from 'cache';
import audioPlayer from 'components/audio_player/audio_player';
import * as icons from 'components/icons';
import messageQuote from 'components/message/quote';
import { profileAvatar, profileTitle } from 'components/profile';
import { contextMenu, formattedMessage, peerFullStatus, ripple, roundButton, typingIndicator } from 'components/ui';
import { listen, mount, unmount, unmountChildren } from 'core/dom';
import { getInterface, useMaybeObservable, useObservable } from 'core/hooks';
<<<<<<< HEAD
import { div, nothing, text } from 'core/html';
import { arePeersSame, peerToId, messageToId } from 'helpers/api';
import { Message, Peer } from 'mtproto-js';
=======
import { div, nothing } from 'core/html';
import { arePeersSame, peerToId } from 'helpers/api';
import { Peer } from 'mtproto-js';
>>>>>>> 3042a220
import { main, message } from 'services';
import makeInlineSearch from './inline_search';
import './header.scss';

type Props = {
  onBackToContacts: () => void,
};

const isMobile = main.window.width < 700;
const hiddenPinnedMessages = new Set<string>();

let rule: CSSStyleDeclaration | undefined;
function setStickyOffset(px: number, animate = true) {
  try {
    if (!rule) {
      const styleEl = document.createElement('style');
      document.head.appendChild(styleEl);
      const styleSheet = styleEl.sheet;
      styleSheet!.addRule('.historyDay__label', 'top: 0px');
      rule = (styleSheet!.rules[0] as any).style;
    }
  } finally {
    if (rule) {
      rule.top = `${px}px`;
      if (animate) rule.transition = 'top .2s ease-out';
      else rule.transition = '';
    }
  }
}

function updateStickyOffset(isPinned: boolean, isAudio: boolean, animate = true) {
  if (isMobile && isPinned && isAudio) setStickyOffset(108, animate);
  else if (isMobile && isPinned && !isAudio) setStickyOffset(54, animate);
  else if (isAudio) setStickyOffset(54, animate);
  else setStickyOffset(0);
}


function headerProfile(peer: Peer) {
  const container = div`.header__profile`(
    profileAvatar(peer, undefined, true),
    div`.header__info`(
      div`.header__title`(profileTitle(peer, true)),
      typingIndicator(peer, 'header__typing-indicator', peerFullStatus(peer, { className: 'header__typing-indicator__content' })),
    ),
  );

  listen(container, 'click', () => main.openSidebar('info', peer));

  return container;
}

function pinnedMessage(peer: Peer, isAudioActive: boolean) {
  let msg = pinnedMessageCache.get(peerToId(peer));
  let quote = msg ? messageQuote(msg, 'Pinned message') : undefined;
  let rippleEl: ReturnType<typeof ripple>;

  const container = div`.header__pinned`();

  const updatePinnedMessage = (nextMsg: Readonly<Message.message> | undefined) => {
    if (nextMsg?.id === msg?.id) return;
    msg = nextMsg;

    if (quote) unmount(quote);

    if (msg && !hiddenPinnedMessages.has(messageToId(msg))) {
      getInterface(rippleEl).mountChild(quote = messageQuote(msg, 'Pinned message'));
      container.classList.add('-visible');
      updateStickyOffset(true, isAudioActive);
    } else {
      container.classList.remove('-visible');
      updateStickyOffset(false, isAudioActive);
    }
  };

  mount(container, rippleEl = ripple({
    contentClass: 'header__pinned_ripple',
    onClick: () => msg && message.selectPeer(peer, msg.id),
  }, [
    quote || nothing,
  ]));

  mount(container, roundButton({
    className: 'header__pinned_close',
    onClick: () => {
      if (msg) {
        hiddenPinnedMessages.add(messageToId(msg));
        updatePinnedMessage(undefined);
      }
    },
  }, icons.close()),
  );

  pinnedMessageCache.useWatchItem(container, peerToId(peer), (nextMsg) => {
    updatePinnedMessage(nextMsg);
  });

  if (quote && msg && !hiddenPinnedMessages.has(messageToId(msg))) {
    updateStickyOffset(true, isAudioActive, false);
    container.classList.add('-visible');
  } else updateStickyOffset(false, isAudioActive, false);

  return container;
}

export default function header({ onBackToContacts }: Props) {
  let container: HTMLElement;
  let isAudioActive = false;

  let peer = message.activePeer.value;
  let profile = peer ? headerProfile(peer) : undefined;
  let pinned = peer ? pinnedMessage(peer, isAudioActive) : undefined;

  const backButton = div`.header__back`(
    roundButton({
      onClick: onBackToContacts,
    }, icons.back()),
  );

  const [inlineSearch, inlineSearchNavigation] = makeInlineSearch(() => {
    container.classList.remove('-searching');
    unmount(inlineSearch);
    unmount(inlineSearchNavigation);
    updateStickyOffset(pinned ? pinned.classList.contains('-visible') : false, isAudioActive);
  });

  const player = audioPlayer((state) => {
    updateStickyOffset(pinned ? pinned.classList.contains('-visible') : false, isAudioActive = state);
  });

  const headerContextMenu = contextMenu({
    className: 'header__context-menu',
    options: [
      { icon: icons.info, label: 'Info', onClick: () => peer && main.openSidebar('info', peer) },
      { icon: icons.document, label: 'Shared Media', onClick: () => peer && main.openSidebar('sharedMedia', peer) },
      {
        icon: icons.search,
        label: 'Search Messages',
        onClick: () => {
          if (isMobile) {
            container.classList.add('-searching');
            mount(container, inlineSearch);
            if (container.parentElement) mount(container.parentElement, inlineSearchNavigation);
            setStickyOffset(0);
          } else if (peer) {
            main.openSidebar('messageSearch', { peer, autoFocus: true });
          }
        },
      },
      { icon: icons.mute, label: 'Mute', onClick: () => { } },
      { icon: icons.archive, label: 'Archive', onClick: () => { } },
      { icon: icons.del, label: 'Delete and Leave', onClick: () => { } },
    ],
  });

  const actions = div`.header__actions`(
    roundButton({
      className: 'header__search',
      onClick: () => peer && main.openSidebar('messageSearch', { peer, autoFocus: true }),
    }, icons.search()),
    roundButton({
      onClick: (event: MouseEvent) => {
        if (headerContextMenu.parentElement) getInterface(headerContextMenu).close();
        else mount(container, headerContextMenu);
        event.stopPropagation();
      },
    }, icons.more()),
  );

  const solutionText = div();
  const solution = div`.header__solution`(
    icons.info2(),
    solutionText,
  );
  let solutionTimeout: any;
  useMaybeObservable(solution, main.quizResultsDelegate, false, (quizResult) => {
    solution.classList.toggle('-visible', !!quizResult);
    unmountChildren(solutionText);
    if (quizResult) {
      mount(solutionText, formattedMessage(quizResult));
      clearTimeout(solutionTimeout);
      solutionTimeout = setTimeout(() => {
        solution.classList.remove('-visible');
      }, 10000);
    }
  });

  container = div`.header`(
    backButton,
    pinned || nothing,
    player,
    solution,
    profile || nothing,
    actions,
  );

  useObservable(container, message.activePeer, true, (nextPeer) => {
    if (!nextPeer || arePeersSame(peer, nextPeer)) return;

    peer = nextPeer;

    // Update Peer Info
    if (profile) unmount(profile);
    mount(container, profile = headerProfile(peer), actions);

    // Update Pinned Message
    if (pinned) unmount(pinned);
    mount(container, pinned = pinnedMessage(peer, isAudioActive), player);
  });

  return container;
}<|MERGE_RESOLUTION|>--- conflicted
+++ resolved
@@ -7,18 +7,12 @@
 import { contextMenu, formattedMessage, peerFullStatus, ripple, roundButton, typingIndicator } from 'components/ui';
 import { listen, mount, unmount, unmountChildren } from 'core/dom';
 import { getInterface, useMaybeObservable, useObservable } from 'core/hooks';
-<<<<<<< HEAD
-import { div, nothing, text } from 'core/html';
-import { arePeersSame, peerToId, messageToId } from 'helpers/api';
+import { div, nothing } from 'core/html';
+import { arePeersSame, messageToId, peerToId } from 'helpers/api';
 import { Message, Peer } from 'mtproto-js';
-=======
-import { div, nothing } from 'core/html';
-import { arePeersSame, peerToId } from 'helpers/api';
-import { Peer } from 'mtproto-js';
->>>>>>> 3042a220
 import { main, message } from 'services';
+import './header.scss';
 import makeInlineSearch from './inline_search';
-import './header.scss';
 
 type Props = {
   onBackToContacts: () => void,
