<<<<<<< HEAD
=======
import { message, main } from 'services';
import { useObservable, getInterface } from 'core/hooks';
import { div } from 'core/html';
import { unmountChildren, mount, listen } from 'core/dom';
import { profileAvatar, profileTitle } from 'components/profile';
import * as icons from 'components/icons';
import { peerFullStatus, roundButton, typingIndicator, ripple, contextMenu } from 'components/ui';
>>>>>>> 5912114e
import { pinnedMessageCache } from 'cache';
import * as icons from 'components/icons';
import { profileAvatar, profileTitle } from 'components/profile';
import { contextMenu, peerFullStatus, quote, ripple, roundButton, typingIndicator } from 'components/ui';
import { listen, mount, unmountChildren } from 'core/dom';
import { getInterface, useObservable } from 'core/hooks';
import { div } from 'core/html';
import { peerToId } from 'helpers/api';
import { main, message } from 'services';
import './header.scss';
import messageQuote from 'components/message/quote';

export default function header() {
  const container = div`.header.hidden`();

  useObservable(container, message.activePeer, (peer) => {
    unmountChildren(container);

    if (!peer) {
      container.classList.add('hidden');
      return;
    }

    const profile = div`.header__profile`(
      profileAvatar(peer, undefined, true),
      div`.header__info`(
        div`.header__title`(profileTitle(peer, true)),
        typingIndicator(peer, 'header__typing-indicator', peerFullStatus(peer, { className: 'header__typing-indicator__content' })),
      ),
    );

    listen(profile, 'click', () => main.openSidebar('info', peer));
    mount(container, profile);

    const pinnedMessage = div`.header__pinned`();
    mount(container, pinnedMessage);

    pinnedMessageCache.useItemBehaviorSubject(container, peerToId(peer)).subscribe((msg) => {
      unmountChildren(pinnedMessage);
      if (msg) {
        mount(pinnedMessage, ripple({
          contentClass: 'header__pinned_ripple',
          onClick() {
            message.selectPeer(peer, msg.id);
          },
        }, [
          messageQuote(msg, 'Pinned message'),
        ]));
      }
    });

    const headerContextMenu = contextMenu({
      className: 'header__context-menu',
      options: [
        { icon: icons.info, label: 'Info', onClick: () => main.openSidebar('info', peer) },
        { icon: icons.document, label: 'Shared Media', onClick: () => main.openSidebar('sharedMedia', peer) },
        { icon: icons.mute, label: 'Mute', onClick: () => {} },
        { icon: icons.archive, label: 'Archive', onClick: () => {} },
        { icon: icons.del, label: 'Delete and Leave', onClick: () => {} },
      ],
    });

    const actions = div`.header__actions`(
      roundButton({
        onClick: () => {
          main.openSidebar('messageSearch', peer);
        },
      }, icons.search()),
      roundButton({
        onClick: (event: MouseEvent) => {
          if (headerContextMenu.parentElement) getInterface(headerContextMenu).close();
          else mount(container, headerContextMenu);
          event.stopPropagation();
        },
      }, icons.more()),
    );

    mount(container, actions);

    container.classList.remove('hidden');
  });

  return container;
}<|MERGE_RESOLUTION|>--- conflicted
+++ resolved
@@ -1,24 +1,14 @@
-<<<<<<< HEAD
-=======
-import { message, main } from 'services';
-import { useObservable, getInterface } from 'core/hooks';
-import { div } from 'core/html';
-import { unmountChildren, mount, listen } from 'core/dom';
-import { profileAvatar, profileTitle } from 'components/profile';
-import * as icons from 'components/icons';
-import { peerFullStatus, roundButton, typingIndicator, ripple, contextMenu } from 'components/ui';
->>>>>>> 5912114e
 import { pinnedMessageCache } from 'cache';
 import * as icons from 'components/icons';
+import messageQuote from 'components/message/quote';
 import { profileAvatar, profileTitle } from 'components/profile';
-import { contextMenu, peerFullStatus, quote, ripple, roundButton, typingIndicator } from 'components/ui';
+import { contextMenu, peerFullStatus, ripple, roundButton, typingIndicator } from 'components/ui';
 import { listen, mount, unmountChildren } from 'core/dom';
 import { getInterface, useObservable } from 'core/hooks';
 import { div } from 'core/html';
 import { peerToId } from 'helpers/api';
 import { main, message } from 'services';
 import './header.scss';
-import messageQuote from 'components/message/quote';
 
 export default function header() {
   const container = div`.header.hidden`();
