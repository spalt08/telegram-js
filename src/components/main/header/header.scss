--- conflicted
+++ resolved
@@ -3,12 +3,8 @@
 .header {
   background: #FFFFFF;
   height: 60px;
-<<<<<<< HEAD
   border-bottom: 1px solid #EDEEF0;
   padding: 5px $content-padding 5px $content-padding;
-=======
-  padding: 5px var(--content-padding) 5px var(--content-padding);
->>>>>>> 1bb0bd87
   display: flex;
   justify-content: space-between;
   align-items: center;
