--- conflicted
+++ resolved
@@ -3,10 +3,6 @@
 .header {
   background: #FFFFFF;
   height: 60px;
-<<<<<<< HEAD
-  border-bottom: 1px solid $common-border-color;
-=======
->>>>>>> 1bb0bd87
   padding: 5px var(--content-padding) 5px var(--content-padding);
   display: flex;
   justify-content: space-between;
