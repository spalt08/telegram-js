import { combineLatest } from 'rxjs';
import { map } from 'rxjs/operators';
import { list, sectionSpinner } from 'components/ui';
import { dialog as service } from 'services';
import { div } from 'core/html';
import { mount, unmount } from 'core/dom';
import { useObservable } from 'core/hooks';
import { status } from 'components/sidebar';
import dialog from './dialog/dialog';

interface Props {
  className?: string;
}

export default function dialogs({ className = '' }: Props = {}) {
  // fetch dialogs
  service.updateDialogs();

  const showSpinnerObservable = combineLatest([service.dialogs, service.loading]).pipe(
    map(([dialogsList, isLoading]) => dialogsList.length === 0 && isLoading),
  );

  const listEl = list({
    className: 'dialogs',
    items: service.dialogs,
<<<<<<< HEAD
    threshold: 1,
    batch: 20,
=======
    threshold: 2,
    batch: 30,
>>>>>>> a823c073
    renderer: (id: string) => dialog(id),
    onReachBottom: () => service.loadMoreDialogs(),
  });

  let spinner: Node | undefined;
  const element = div({ className },
    status(),
    listEl,
  );

  useObservable(element, showSpinnerObservable, (show) => {
    if (show && !spinner) {
      mount(element, spinner = sectionSpinner({ className: 'dialogs__spinner' }));
    } else if (!show && spinner) {
      unmount(spinner);
      spinner = undefined;
    }
  });

  return element;
}<|MERGE_RESOLUTION|>--- conflicted
+++ resolved
@@ -23,13 +23,8 @@
   const listEl = list({
     className: 'dialogs',
     items: service.dialogs,
-<<<<<<< HEAD
-    threshold: 1,
-    batch: 20,
-=======
     threshold: 2,
     batch: 30,
->>>>>>> a823c073
     renderer: (id: string) => dialog(id),
     onReachBottom: () => service.loadMoreDialogs(),
   });
