--- conflicted
+++ resolved
@@ -1,12 +1,7 @@
 import { div, text, nothing } from 'core/html';
 import { main, auth } from 'services';
 import { RightSidebarPanel } from 'services/main';
-<<<<<<< HEAD
-import { Peer } from 'client/schema';
-=======
-import roundButton from 'components/ui/round_button/round_button';
 import { Peer } from 'mtproto-js';
->>>>>>> 6122187c
 import { profileAvatar, profileTitle } from 'components/profile';
 import { peerFullStatus, roundButton } from 'components/ui';
 import { close, edit, more } from 'components/icons';
