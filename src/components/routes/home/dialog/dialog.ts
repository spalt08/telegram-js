--- conflicted
+++ resolved
@@ -1,39 +1,25 @@
-import { map } from 'rxjs/operators';
 import { div, text } from 'core/html';
-<<<<<<< HEAD
 import { listen, mount, unmountChildren } from 'core/dom';
-import { useMessage } from 'cache/hooks';
 import { useObservable } from 'core/hooks';
 import { Dialog } from 'cache/types';
-=======
-import { Dialog } from 'cache/types';
-import { listen, mount } from 'core/dom';
-import { messageCache } from 'cache';
->>>>>>> 24a3853f
+import { dialogCache, messageCache } from 'cache';
 import { datetime, ripple } from 'components/ui';
-import { message, dialog as service } from 'services';
+import { message } from 'services';
 import { pinnedchat } from 'components/icons';
 import peerTitle from './peer_title';
 import dialogMessage from './dialog_message';
 import dialogPicture from './dialog_picture';
 import './dialog.scss';
 
-<<<<<<< HEAD
 export default function dialogPreview(id: string) {
-  const dialog = service.storage[id];
-=======
-export default function dialogPreview({ peer, unread_count, unread_mentions_count, unread_mark, top_message }: Dialog) {
-  // todo: Watch the dialog itself updates
+  const container = div`.dialog`();
 
-  const element = div`.dialog`();
->>>>>>> 24a3853f
+  const dialog = dialogCache.useItemBehaviorSubject(container, id);
 
-  const { unread_count, peer, pinned } = dialog.value;
+  const { unread_count, peer } = dialog.value!;
 
   const preview = div`.dialog__preview`();
   const date = div`.dialog__date`();
-
-  const topMessageSubject = messageCache.useItemBehaviorSubject(element, top_message);
 
   const clickable = (
     ripple({ className: 'dialog__clickable' }, [
@@ -41,21 +27,7 @@
       div`.dialog__content`(
         div`.dialog__header`(
           div`.dialog__title`(peerTitle(peer)),
-<<<<<<< HEAD
           date,
-=======
-          div`.dialog__date`(
-            datetime({
-              timestamp: topMessageSubject.pipe(map((msg) => msg ? msg.date : 0)),
-            }),
-          ),
-        ),
-        div`.dialog__preview`(
-          div`.dialog__message`(
-            text(topMessageSubject.pipe(map((msg) => msg ? (msg.message || '') : ''))),
-          ),
-          badge,
->>>>>>> 24a3853f
         ),
         preview,
       ),
@@ -77,22 +49,17 @@
     mount(preview, dialogMessage(next.top_message));
     if (badge) mount(preview, badge);
 
-    const msg = useMessage(next.top_message);
+    const msg = messageCache.get(next.top_message);
 
     unmountChildren(date);
-    mount(date, datetime({ timestamp: msg ? msg.date : 0 }));
+
+    if (msg && msg._ !== 'messageEmpty') {
+      mount(date, datetime({ timestamp: msg.date }));
+    }
   });
 
   listen(clickable, 'click', () => message.selectPeer(peer));
 
-<<<<<<< HEAD
-  return (
-    div`.dialog.${pinned ? 'pinned' : ''}`(
-      clickable,
-    )
-  );
-=======
-  mount(element, clickable);
-  return element;
->>>>>>> 24a3853f
+  mount(container, clickable);
+  return container;
 }