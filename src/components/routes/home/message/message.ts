--- conflicted
+++ resolved
@@ -1,14 +1,10 @@
 import { div, text } from 'core/html';
 import { svgCodeToComponent } from 'core/factory';
-<<<<<<< HEAD
-import { useMessage, useUser } from 'cache/hooks';
 import { unmount } from 'core/dom';
 import { useOnMount } from 'core/hooks';
 import { Peer } from 'cache/types';
+import { messageCache, userCache } from 'cache';
 import { datetime } from 'components/ui';
-=======
-import { messageCache } from 'cache';
->>>>>>> 24a3853f
 import { auth } from 'services';
 import corner from './message-corner.svg?raw';
 import cornerShadow from './message-corner-shadow.svg?raw';
@@ -19,9 +15,8 @@
 const cornerSvg = svgCodeToComponent(corner);
 const cornerShadowSvg = svgCodeToComponent(cornerShadow);
 
-<<<<<<< HEAD
 export default function message(id: number, chatPeer?: Peer) {
-  const msg = useMessage(id);
+  const msg = messageCache.get(id);
 
   if (!msg || msg._ === 'messageEmpty') return div();
 
@@ -35,7 +30,7 @@
   let media: Node = text('');
 
   if (!out && chatPeer && chatPeer._ !== 'peerUser') {
-    const user = useUser(msg.from_id);
+    const user = userCache.get(msg.from_id);
 
     picture = div`.message__picture`(
       div`.message__picture-empty`(),
@@ -57,23 +52,12 @@
   const element = (
     div`.message last${out}${withpic}`(attrs,
       picture,
-=======
-export default function message(id: number) {
-  const messageText = text('');
-
-  const element = (
-    div`.message`(
->>>>>>> 24a3853f
       div`.message__wrapper`(
         media,
         div`.message__content`(
           div`.message__text`(
-<<<<<<< HEAD
             title,
             text(msg.message || ''),
-=======
-            messageText,
->>>>>>> 24a3853f
           ),
           div`.message__date`(
             datetime({ timestamp: msg.date }),
@@ -85,7 +69,6 @@
     )
   );
 
-<<<<<<< HEAD
   useOnMount(element, () => {
     const prev = element.previousElementSibling;
 
@@ -101,11 +84,6 @@
     if (prev && prev.getAttribute('data-uid') !== element.getAttribute('data-uid')) {
       element.classList.add('first');
     }
-=======
-  messageCache.useWatchItem(element, id, true, (msg) => {
-    element.classList[msg && msg.from_id === auth.userID ? 'add' : 'remove']('out');
-    messageText.textContent = (msg && msg.message) || '';
->>>>>>> 24a3853f
   });
 
   return element;
