--- conflicted
+++ resolved
@@ -10,18 +10,9 @@
 import { sectionSpinner, VirtualizedList } from 'components/ui';
 import * as icons from 'components/icons';
 import messageInput from 'components/message/input/input';
-<<<<<<< HEAD
-import { Peer, InputChannel } from 'client/schema';
-import { peerMessageToId, peerToId } from 'helpers/api';
-import { messageCache, dialogCache, chatCache } from 'cache';
-import client from 'client/client';
-import { peerToInputPeer } from 'cache/accessors';
-import { todoAssertHasValue } from 'helpers/other';
-=======
-import { Peer } from 'cache/types';
+import { Peer } from 'client/schema';
 import { compareSamePeerMessageIds, peerMessageToId, peerToId } from 'helpers/api';
 import { messageCache, dialogCache } from 'cache';
->>>>>>> 948e69c5
 import header from './header/header';
 
 interface Props {
