--- conflicted
+++ resolved
@@ -37,11 +37,7 @@
     items: itemsSubject,
     pivotBottom: true,
     threshold: 2,
-<<<<<<< HEAD
-    batch: 20,
-=======
     batch: 35,
->>>>>>> a823c073
     renderer: (id: string) => message(id, service.activePeer.value!),
     onReachTop: () => service.loadMoreHistory(),
   });
