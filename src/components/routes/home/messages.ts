import { div } from 'core/html';
import { message as service } from 'services';
import message from 'components/message/message';
import { list } from 'components/ui';
<<<<<<< HEAD
import header from './header/header';
=======
import { BehaviorSubject } from 'rxjs';
import { mount } from '../../../core/dom';
import { useObservable } from '../../../core/hooks';

function reverseIdsList<T>(ids: Readonly<T[]>): T[] {
  const { length } = ids;
  const reversed = new Array(length);
  for (let i = 0; i < length; i += 1) {
    reversed[length - i - 1] = ids[i];
  }
  return reversed;
}
>>>>>>> 74446af7

export default function messages() {
  // todo: Add loading placeholder

<<<<<<< HEAD
  return (
    div`.messages`(
      header(),
      list({
        className: 'messages__history',
        items: service.history,
        reversed: true,
        threshold: 800,
        batch: 30,
        renderer: (id: number) => message(id, service.activePeer.value!),
      }),
    )
  );
=======
  const element = div`.messages`();
  const itemsSubject = new BehaviorSubject<number[]>([]);

  useObservable(element, service.history, (history) => itemsSubject.next(reverseIdsList(history)));

  mount(element, list({
    className: 'messages__history',
    items: itemsSubject,
    threshold: 1000,
    batch: 100,
    renderer: (id: number) => message(id, service.activePeer.value!),
  }));

  return element;
>>>>>>> 74446af7
}<|MERGE_RESOLUTION|>--- conflicted
+++ resolved
@@ -1,13 +1,11 @@
+import { BehaviorSubject } from 'rxjs';
 import { div } from 'core/html';
+import { mount } from 'core/dom';
+import { useObservable } from 'core/hooks';
 import { message as service } from 'services';
 import message from 'components/message/message';
 import { list } from 'components/ui';
-<<<<<<< HEAD
 import header from './header/header';
-=======
-import { BehaviorSubject } from 'rxjs';
-import { mount } from '../../../core/dom';
-import { useObservable } from '../../../core/hooks';
 
 function reverseIdsList<T>(ids: Readonly<T[]>): T[] {
   const { length } = ids;
@@ -17,27 +15,12 @@
   }
   return reversed;
 }
->>>>>>> 74446af7
 
 export default function messages() {
   // todo: Add loading placeholder
-
-<<<<<<< HEAD
-  return (
-    div`.messages`(
-      header(),
-      list({
-        className: 'messages__history',
-        items: service.history,
-        reversed: true,
-        threshold: 800,
-        batch: 30,
-        renderer: (id: number) => message(id, service.activePeer.value!),
-      }),
-    )
+  const element = div`.messages`(
+    header(),
   );
-=======
-  const element = div`.messages`();
   const itemsSubject = new BehaviorSubject<number[]>([]);
 
   useObservable(element, service.history, (history) => itemsSubject.next(reverseIdsList(history)));
@@ -45,11 +28,11 @@
   mount(element, list({
     className: 'messages__history',
     items: itemsSubject,
-    threshold: 1000,
-    batch: 100,
+    reversed: true,
+    threshold: 800,
+    batch: 30,
     renderer: (id: number) => message(id, service.activePeer.value!),
   }));
 
   return element;
->>>>>>> 74446af7
 }