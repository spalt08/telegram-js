import { animationFrameStart, listen, listenOnce, mount, unmount, unmountChildren } from 'core/dom';
import { useMaybeObservable } from 'core/hooks';
import { div } from 'core/html';
import { MaybeObservable } from 'core/types';
<<<<<<< HEAD
import { Safari, iOS } from 'helpers/browser';
=======
import { isSafari, isiOS } from 'helpers/browser';
>>>>>>> c71c54e9
import './list.scss';
import { tgsFreeze, tgsUnFreeze } from '../tgs/tgs';

type ListConfig = {
  batch: number,
  batchService: number,
  pivotBottom?: boolean,
  threshold: number,
  highlightFocused: boolean,
  onReachTop?: () => void,
  onReachBottom?: () => void,
  onTrace?: (top?: string, bottom?: string) => void,
  groupPadding?: number,
  initialPaddingTop: number,
  initialPaddingBottom: number,
  forcePadding: number,
  topReached?: boolean,
};

type Props = Partial<ListConfig> & {
  className?: string,
  items: MaybeObservable<readonly string[]>,
  renderer: (index: string) => HTMLElement,
  renderGroup?: (index: string) => HTMLElement,
  selectGroup?: (index: string) => string;
};

const ease = (t: number) => t < 0.5 ? 4 * t * t * t : (t - 1) * (2 * t - 2) * (2 * t - 2) + 1;

const arr_contains = (a: readonly string[], b: readonly string[]): boolean => {
  for (let i = 0; i < b.length; ++i) {
    if (a[i] !== b[i]) return false;
  }
  return true;
};

/**
 * Scrollable virtualized list with flip animations
 *
 * @example
 * new VirtualizedList({
 *  items: data,
 *  renderer: (data) => div`.css`(text(data))
 * })
 */
export class VirtualizedList {
  container: HTMLDivElement;
  wrapper: HTMLDivElement;
  elements: Record<string, HTMLElement> = {};
  positions: Record<string, { top: number, bottom: number, height: number }> = {};
  groups: Record<string, HTMLElement> = {};
  groupChildrenCount: Record<string, number> = {};
  items: readonly string[] = [];
  pendingItems: readonly string[] = [];

  render: Props['renderer'];
  renderGroup: Props['renderGroup'];
  selectGroup: Props['selectGroup'];

  cfg: ListConfig;
  viewport?: ClientRect;

  scrollTop: number = -1;
  scrollHeight: number = 0;
  paddingTop: number = 0;
  paddingBottom: number = 0;
  firstRendered: number = -1;
  lastRendered: number = -2;
  isLocked: boolean = false;
  top?: string;
  bottom?: string;
  scrollDeltaToAppend: number = 0;

  shouldFocus?: string;
  shouldFocusDirection?: -1 | 1;

  constructor({
    items,
    renderer,
    renderGroup,
    selectGroup,
    groupPadding,
    className = '',
    batch = 20,
    batchService = 20,
    threshold = 1,
    pivotBottom = false,
    highlightFocused = false,
    onReachBottom,
    onReachTop,
    onTrace,
    initialPaddingBottom = 0,
    initialPaddingTop = 0,
    forcePadding = 0,
    topReached,
  }: Props) {
    this.wrapper = div`.list__wrapper`({ tabIndex: -1 });
    this.container = div`.list${className}${pivotBottom ? '-reversed' : ''}${isSafari ? '-safari' : ''}`(this.wrapper);

    this.cfg = {
      batch,
      batchService,
      pivotBottom,
      threshold,
      onReachTop,
      onReachBottom,
      highlightFocused,
      groupPadding,
      initialPaddingBottom,
      onTrace,
      initialPaddingTop,
      forcePadding,
      topReached,
    };

    this.render = renderer;
    this.renderGroup = renderGroup;
    this.selectGroup = selectGroup;

    if (initialPaddingBottom) this.wrapper.style.paddingBottom = `${this.paddingBottom = initialPaddingBottom}px`;
    if (initialPaddingTop) this.wrapper.style.paddingTop = `${this.paddingTop = initialPaddingTop + this.cfg.forcePadding}px`;

    // listen items changed
    useMaybeObservable(this.container, items, (next) => {
      if (this.isLocked) this.pendingItems = next.slice(0);
      else this.update(next.slice(0));
    });

    // listen container scroll
    listen(this.container, 'scroll', () => {
      // ios safari workaround
      if (this.scrollDeltaToAppend) {
        this.container.style.overflow = 'hidden';

        requestAnimationFrame(() => {
          this.container.scrollTop = this.scrollTop = this.container.scrollTop += this.scrollDeltaToAppend;
          this.container.style.overflow = '';
          this.container.style.opacity = '';
          this.scrollDeltaToAppend = 0;
          this.unlock();
        });
        return;
      }

      // prevent repeating or disabled events
      if (this.isLocked || !this.viewport) return;

      const prevOffset = this.scrollTop;
      const offset = this.scrollTop = this.container.scrollTop;

      // prevent repeating or disabled events
      if (offset === prevOffset) return;

      // virtualize elements
      if (prevOffset < offset) this.onScrollDown();
      else this.onScrollUp();
    }, { passive: true, capture: true });
  }

  // get element by index
  element(id: string) {
    return this.elements[id] || (this.elements[id] = this.render(id));
  }

  // get group by element index
  group(id: string) {
    if (!this.selectGroup || !this.renderGroup) return this.groups[id] || (this.groups[id] = div());
    if (!this.groupChildrenCount[id]) this.groupChildrenCount[id] = 0;
    return this.groups[id] || (this.groups[id] = this.renderGroup(id));
  }

  // mount element
  mount(id: string, before?: string) {
    if (this.selectGroup && this.renderGroup) {
      const groupId = this.selectGroup(id);
      const group = this.group(groupId);

      if (before) {
        const groupBefore = this.group(this.selectGroup(before));

        // mount inside group before element
        if (group === groupBefore) {
          mount(group, this.element(id), this.element(before));
          if (!group.parentElement) mount(this.wrapper, group);

          // mount in the end of group before next group
        } else {
          mount(group, this.element(id));
          if (!group.parentElement) mount(this.wrapper, group, groupBefore);
        }

        // mount inside group at the end
      } else {
        mount(group, this.element(id));
        if (!group.parentElement) mount(this.wrapper, group);
      }

      this.groupChildrenCount[groupId]++;

      // mount without groupping
    } else mount(this.wrapper, this.element(id), before ? this.element(before) : undefined);
  }

  // unmount element
  unmount(id: string) {
    if (this.selectGroup && this.renderGroup) {
      const groupId = this.selectGroup(id);
      const group = this.group(groupId);
      const element = this.element(id);

      // unmount inside group and unmount group if become empty
      if (element.parentElement) {
        this.groupChildrenCount[groupId]--;
        unmount(element);
        if (this.groupChildrenCount[groupId] <= 0) unmount(group);
      }

      // unmount without groupping
    } else unmount(this.element(id));
  }

  // get height and number of elements to be removed
  calcElementsToRemove(offset: number, direction: -1 | 1, maxHeight: number) {
    let count = 0; let height = 0;
    if (!this.viewport) this.viewport = this.container.getBoundingClientRect();

    let nextHeight = 0;
    while (offset + count * direction >= this.firstRendered && offset + count * direction <= this.lastRendered) {
      const id = this.items[offset + count * direction];
      const rect = this.element(id).getBoundingClientRect();

      this.positions[id] = {
        height: rect.height,
        top: Math.round(rect.top - this.viewport.top + this.scrollTop),
        bottom: Math.round(this.scrollHeight - (rect.bottom - this.viewport.top + this.scrollTop)),
      };

      if (direction > 0) nextHeight = rect.bottom - this.viewport.top + this.scrollTop - this.paddingTop;
      else nextHeight = this.scrollHeight - this.paddingBottom - (rect.top - this.viewport.top + this.scrollTop);

      if (height < maxHeight - (this.cfg.groupPadding || 0)) {
        height = nextHeight;
        count++;
      } else break;

      if (rect.height === 0) throw new Error(`height cannot be zero: ${offset + count * direction}: ${this.firstRendered} ${this.lastRendered}`);
    }

    if (this.selectGroup && this.cfg.groupPadding && offset + count * direction > this.firstRendered
      && offset + count * direction < this.lastRendered) {
      const groupId = this.selectGroup(this.items[offset + count * direction]);
      const siblingGroupId = this.selectGroup(this.items[offset + count * direction - direction]);
      if (direction === 1 && groupId === siblingGroupId) height -= this.cfg.groupPadding;
      if (direction === -1 && groupId !== siblingGroupId) height += this.cfg.groupPadding;
    }

    return { height: Math.round(height), count };
  }

  onAddedHeight(height: number, placement: 'top' | 'bottom') {
    const keys = Object.keys(this.positions);

    for (let i = 0; i < keys.length; i++) {
      this.positions[keys[i]][placement] += height;
    }
  }

  getElementByOffset(offset: number): number | undefined {
    for (let i = 0; i < this.items.length; i++) {
      const position = this.positions[this.items[i]];

      if (position && position.top <= offset && position.top + position.height >= offset) return i;
    }

    return undefined;
  }

  // render initial state - first min(batch, current.length) elements
  init() {
    // already initied
    if (this.firstRendered + this.lastRendered >= 0) return;

    this.lock();

    animationFrameStart().then(() => {
      const appendCount = Math.min(this.cfg.batchService, this.items.length);

      if (appendCount > 0) {
        this.firstRendered = this.cfg.pivotBottom ? Math.max(0, this.items.length - this.cfg.batchService) : 0;
        this.lastRendered = this.firstRendered - 1;
      }

      // render {appendCount} elements
      for (let i = 0; i < appendCount; i += 1) this.mount(this.items[++this.lastRendered]);

      // set initial scroll position
      if (this.cfg.pivotBottom) this.container.scrollTop = this.cfg.forcePadding + 9999;
      else this.scrollTop = 0;

      // set initial values
      animationFrameStart().then(() => {
        this.viewport = this.container.getBoundingClientRect();
        this.scrollHeight = this.container.scrollHeight;
        this.scrollTop = this.container.scrollTop;
        this.shouldFocus = undefined;
        this.shouldFocusDirection = undefined;
        this.unlock();
      });
    });
  }

  // user has scrolled upper
  onScrollUp() {
    if (!this.viewport || this.viewport.height === 0) throw new Error('Viewport has not calculated yet');

    // apply top elements and shrink bottom
    if (this.scrollTop - this.paddingTop < this.cfg.threshold * this.viewport.height) {
      let appendCount = Math.min(this.cfg.batch, this.firstRendered);

      if (appendCount > 0) {
        this.lock();

        const prevScrollHeight = this.scrollHeight;
        const heightLimit = this.scrollHeight - this.paddingBottom - (this.scrollTop + this.viewport.height);
        const toRemove = this.calcElementsToRemove(this.lastRendered, -1, heightLimit - this.cfg.threshold * this.viewport!.height);

        // unmount elements
        if (toRemove.height > 0) this.wrapper.style.paddingBottom = `${this.paddingBottom += toRemove.height}px`;
        for (let i = 0; i < toRemove.count; i++) this.unmount(this.items[this.lastRendered--]);


        // if user scrolled to fast
        if (this.firstRendered > this.lastRendered) {
          const next = this.getElementByOffset(this.scrollTop + this.viewport!.height * 1.5);

          if (next !== undefined) {
            this.lastRendered = next;
            this.firstRendered = next + 1;
            appendCount = Math.min(appendCount, this.firstRendered);

            const position = this.positions[this.items[next]];
            this.wrapper.style.paddingTop = `${this.paddingTop = position.top}px`;
            this.wrapper.style.paddingBottom = `${this.paddingBottom = position.bottom}px`;
          }
        }

        // mount top elements
        for (let i = 0; i < appendCount; i += 1) {
          this.mount(
            this.items[--this.firstRendered],
            this.firstRendered + 1 <= this.lastRendered ? this.items[this.firstRendered + 1] : undefined,
          );
        }

        // keep scroll position
        this.scrollHeight = this.container.scrollHeight;
        const appendedHeight = this.scrollHeight - prevScrollHeight;
        const newElementsHeight = Math.max(appendedHeight - this.paddingTop, 0);

        this.wrapper.style.paddingTop = `${this.paddingTop = Math.max(0, this.paddingTop - appendedHeight)}px`;

        if (newElementsHeight > 0) {
          // ios safari workaround
          if (isiOS) {
            this.wrapper.style.paddingTop = `${this.paddingTop += this.cfg.forcePadding}px`;
            this.scrollDeltaToAppend = newElementsHeight + this.paddingTop;
            this.container.style.opacity = '0';
          } else this.container.scrollTop = this.scrollTop += newElementsHeight;
        // ios safari workaround
        } else if (isiOS) {
          if (this.firstRendered === 0 && this.cfg.topReached) {
            this.wrapper.style.paddingTop = `${this.paddingTop = this.cfg.initialPaddingTop}px`;
          }
        }

        animationFrameStart().then(() => {
          this.scrollHeight = this.container.scrollHeight;
          this.scrollTop = this.container.scrollTop;
          if (newElementsHeight > 0) this.onAddedHeight(newElementsHeight, 'top');

          if (!isiOS || newElementsHeight === 0) {
            this.unlock();
            this.onScrollUp();
          }
        });

        return;
      }

      if (this.cfg.onReachTop && this.firstRendered <= this.cfg.batchService * 2) this.cfg.onReachTop();
    }

    this.trace();
  }

  // user has scrolled lower
  onScrollDown() {
    if (!this.viewport) this.viewport = this.container.getBoundingClientRect();

    // apply bottom elements and shrink top
    if (this.scrollHeight - this.paddingBottom - this.scrollTop - this.viewport.height < this.cfg.threshold * this.viewport.height) {
      let appendCount = Math.min(this.cfg.batch, this.items.length - this.lastRendered - 1);

      if (appendCount > 0) {
        this.lock();

        const prevScrollHeight = this.scrollHeight;
        const heightLimit = this.scrollTop - this.paddingTop;
        const toRemove = this.calcElementsToRemove(this.firstRendered, 1, heightLimit - this.cfg.threshold * this.viewport.height);

        // unmount elements
        if (toRemove.height > 0) this.wrapper.style.paddingTop = `${this.paddingTop += toRemove.height}px`;
        for (let i = 0; i < toRemove.count; i++) this.unmount(this.items[this.firstRendered++]);

        // if user scrolled to fast
        if (this.firstRendered > this.lastRendered) {
          const next = this.getElementByOffset(this.scrollTop - this.viewport!.height / 2);

          if (next !== undefined) {
            this.firstRendered = next;
            this.lastRendered = next - 1;
            appendCount = Math.min(appendCount, this.items.length - this.lastRendered - 1);

            const position = this.positions[this.items[next]];
            this.wrapper.style.paddingTop = `${this.paddingTop = position.top}px`;
            this.wrapper.style.paddingBottom = `${this.paddingBottom = position.bottom}px`;
          }
        }

        // mount bottom elements
        for (let i = 0; i < appendCount; i += 1) this.mount(this.items[++this.lastRendered]);

        // keep scroll position
        this.scrollHeight = this.container.scrollHeight;
        const appendedHeight = this.scrollHeight - prevScrollHeight;
        const newElementsHeight = Math.max(appendedHeight - this.paddingBottom, 0);

        if (this.lastRendered === this.items.length - 1) this.paddingBottom = this.cfg.initialPaddingBottom;
        this.wrapper.style.paddingBottom = `${this.paddingBottom = Math.max(this.cfg.initialPaddingBottom, this.paddingBottom - appendedHeight)}px`;

        animationFrameStart().then(() => {
          this.scrollHeight = this.container.scrollHeight;
          this.scrollTop = this.container.scrollTop;
          if (newElementsHeight > 0) this.onAddedHeight(newElementsHeight, 'bottom');
          this.unlock();
          this.onScrollDown();
        });

        return;
      }

      if (this.cfg.onReachBottom && this.items.length - this.lastRendered - 1 <= this.cfg.batchService * 2) this.cfg.onReachBottom();
    }

    this.trace();
  }

  // perform behaviour subject list update
  update(next: readonly string[]) {
    // initial rendering
    if (this.items.length === 0 || this.lastRendered < this.firstRendered) {
      this.items = next;
      this.init();
      return;
    }

    // next chunk was loaded and there is a focused element inside
    if (this.shouldFocus && next.indexOf(this.shouldFocus) !== -1) {
      this.unmountAll();
      this.items = next;
      this.scrollToVirtualized(this.shouldFocus, this.shouldFocusDirection);
      return;
    }

    // fallback if no changes
    if (this.items.length === next.length && arr_contains(this.items, next)) {
      this.items = next;
      return;
    }

    // fallback if current data is a part of next (lazy load)
    if (arr_contains(next, this.items) && (this.cfg.pivotBottom !== true || next.length - this.items.length > 5)) {
      this.items = next;
      this.onScrollDown();
      return;
    }

    // fallback if current data is a part of next (lazy load)
    if (this.cfg.pivotBottom !== false && arr_contains(next.slice(-this.items.length), this.items)) {
      this.firstRendered = this.firstRendered + next.length - this.items.length;
      this.lastRendered = this.lastRendered + next.length - this.items.length;
      this.items = next;
      this.onScrollUp();
      return;
    }

    // reorder elements
    this.flip(next);
  }

  flip(next: readonly string[]) {
    this.lock();

    // visible elements
    const visible = this.items.slice(this.firstRendered, this.lastRendered + 1);

    // visible indexes after update
    let nextFirstRendererd: number;
    let nextLastRendered: number;

    // keep first element visible
    if (this.cfg.pivotBottom === false) {
      nextFirstRendererd = this.firstRendered;
      nextLastRendered = Math.min(this.firstRendered + visible.length - 1, next.length - 1);

      // keep last element visible
    } else {
      nextLastRendered = Math.max(-1, next.length - (this.items.length - this.lastRendered - 1) - 1);
      nextFirstRendererd = Math.max(nextLastRendered - (this.lastRendered - this.firstRendered), 0);
    }

    const nextVisible = [];
    const renderedItems: string[] = [];
    const nextIndices: Record<string, number> = {};
    const flipFrom: Record<string, ClientRect> = {};
    const flipTo: Record<string, ClientRect> = {};

    next.forEach((item, index) => nextIndices[item] = index);

    // keep start position for flip animation
    for (let i = 0; i < visible.length; i += 1) flipFrom[visible[i]] = this.element(visible[i]).getBoundingClientRect();

    // remove redundant old visible elements
    for (let i = 0; i < visible.length; i++) {
      const item = visible[i];
      const index = nextIndices[item];

      // remove animation artifacts
      if (this.elements[item].classList.contains('list__flipping')) {
        this.elements[item].style.transformOrigin = '';
        this.elements[item].classList.remove('list__flipping');
      }

      if (index !== -1 && index >= nextFirstRendererd && index <= nextLastRendered) {
        renderedItems.push(item);
      } else {
        this.unmount(item);
      }
    }

    let j = 0;
    for (let i = nextFirstRendererd; i <= nextLastRendered; i += 1) {
      const nextItem = next[i];
      const nextItemIndex = renderedItems.indexOf(nextItem);

      // add new element
      if (nextItemIndex === -1) {
        this.mount(nextItem, renderedItems[j]);
        const elm = this.element(nextItem);
        elm.classList.add('list__appearing');
        listenOnce(elm, 'animationend', () => elm.classList.remove('list__appearing'));

        // swap elements
      } else if (nextItemIndex !== j) {
        let item = renderedItems[j];
        let item2 = '';

        renderedItems[j] = renderedItems[nextItemIndex];
        for (let s = j + 1; s <= nextItemIndex; s++) {
          item2 = renderedItems[s];
          renderedItems[s] = item;
          item = item2;
        }
        j++;

        this.unmount(item);
        this.mount(item, renderedItems[j]);
      } else j++;

      // update next visible shortcut
      nextVisible.push(nextItem);
    }

    this.container.scrollTop = this.scrollTop -= (this.scrollHeight - this.container.scrollHeight);
    this.scrollHeight = this.container.scrollHeight;

    // get position of nextVisible elements
    for (let i = 0; i < nextVisible.length; i += 1) flipTo[nextVisible[i]] = this.elements[nextVisible[i]].getBoundingClientRect();


    // recalculate & optimize flipping elements
    let animated = Object.keys(flipTo);
    for (let i = 0; i < animated.length; i += 1) {
      const item = animated[i];

      if (renderedItems.indexOf(item) === -1) delete flipTo[item];
      else {
        const dy = flipFrom[item].top - flipTo[item].top;
        const dx = flipFrom[item].left - flipTo[item].left;

        if (dy === 0 && dx === 0) delete flipTo[item];
        else {
          this.element(item).style.transformOrigin = 'top left';
          this.element(item).style.transform = `translate(${dx}px, ${dy}px)`;
        }
      }
    }

    // get final list of els to animate
    animated = Object.keys(flipTo);
    animationFrameStart().then(() => {
      for (let i = 0; i < animated.length; i += 1) {
        const elm = this.element(animated[i]);

        elm.classList.add('list__flipping');
        elm.style.transform = '';

        listenOnce(elm, 'transitionend', () => {
          elm.style.transformOrigin = '';
          elm.classList.remove('list__flipping');
        });
      }

      this.items = next.slice(0);
      this.firstRendered = nextFirstRendererd;
      this.lastRendered = nextLastRendered;

      this.unlock();
    });
  }

  // scrollTo(item)
  focus(item: string, direction?: -1 | 1) {
    const index = this.items.indexOf(item);

    // data wasn't loaded yet or container is locked
    if (index === -1 || this.isLocked) {
      this.shouldFocusDirection = direction;
      this.shouldFocus = item;
      return;
    }

    // make virtualized transition
    if (index < this.firstRendered || index > this.lastRendered) {
      this.scrollToVirtualized(item, direction || (index < this.firstRendered ? 1 : -1));
      return;
    }

    this.scrollTo(item);
  }

  getScrollToValue(item: string, translate: number = 0) {
    this.viewport = this.container.getBoundingClientRect();
    const rect = this.element(item).getBoundingClientRect();

    this.scrollHeight = Math.round(this.container.scrollHeight - Math.abs(translate));
    this.scrollTop = this.container.scrollTop;

    if (translate < 0) this.scrollHeight += this.cfg.initialPaddingBottom;

    let scrollValue = rect.top - this.viewport.top + this.scrollTop + translate;

    if (this.viewport.height > rect.height) scrollValue -= (this.viewport.height - rect.height) / 2;

    scrollValue = Math.max(0, scrollValue);
    scrollValue = Math.min(this.scrollHeight - this.viewport.height, scrollValue);

    if (this.items.indexOf(item) === this.lastRendered) scrollValue = this.scrollHeight - this.viewport.height + 1;

    return Math.floor(scrollValue);
  }

  scrollTo(item: string) {
    this.lock();

    const scrollValue = this.getScrollToValue(item);
    const y = this.scrollTop;
    const dy = scrollValue - y;
    const duration = 300;
    let start: number | undefined;

    const elm = this.elements[item];
    if (this.cfg.highlightFocused) elm.classList.add('-focused');

    const animateScroll = (timestamp: number) => {
      if (!start) start = timestamp;

      const progress = timestamp - start;
      const percentage = Math.min(1, progress / duration);

      if (percentage > 0) {
        this.scrollTop = y + ease(percentage) * dy;
        this.container.scrollTop = this.scrollTop;
      }

      if (percentage < 1) {
        requestAnimationFrame(animateScroll);
      } else {
        elm.classList.remove('-focused');
        this.scrollTop = this.container.scrollTop;
        this.scrollHeight = this.container.scrollHeight;
        this.trace();
        this.unlock();

        if (dy > 0) this.onScrollDown();
        if (dy < 0) this.onScrollUp();
      }
    };

    requestAnimationFrame(animateScroll);
  }

  unmountAll() {
    // unmount all elements
    for (let i = this.firstRendered; i <= this.lastRendered; i++) this.unmount(this.items[i]);
    this.wrapper.style.paddingBottom = `${this.paddingBottom = this.cfg.initialPaddingBottom}px`;
    this.wrapper.style.paddingTop = `${this.paddingTop = this.cfg.initialPaddingTop + this.cfg.forcePadding}px`;
    this.firstRendered = -1;
    this.lastRendered = -2;
    this.positions = {};
  }

  scrollToVirtualized(item: string, direction: number = 0) {
    const indexOfItem = this.items.indexOf(item);
    const translate = this.viewport!.height * direction * -1;

    if (indexOfItem === -1) return;

    this.lock();
    this.unmountAll();

    // new elements limit
    const halfBatch = Math.ceil(this.cfg.batchService / 2);
    this.firstRendered = Math.max(0, indexOfItem - halfBatch);
    this.lastRendered = Math.min(this.items.length - 1, indexOfItem + halfBatch);

    if (this.firstRendered >= this.items.length - this.cfg.batchService) this.firstRendered -= halfBatch;
    if (this.lastRendered <= this.cfg.batchService) this.firstRendered += halfBatch;

    if (this.cfg.highlightFocused) this.element(item).classList.add('-focused');

    // mount new elements
    for (let i = this.firstRendered; i <= this.lastRendered; i++) {
      if (direction !== 0) this.element(this.items[i]).style.transform = `translate(0, ${translate}px)`;
      this.mount(this.items[i]);
    }

    this.container.scrollTop = this.scrollTop = this.getScrollToValue(item, -translate);
    animationFrameStart().then(() => this.container.scrollTop = this.scrollTop); // chrome fix

    // on animation end
    const finishScroll = () => {
      this.shouldFocus = undefined;
      this.shouldFocusDirection = undefined;
      this.scrollHeight = this.container.scrollHeight;
      this.scrollTop = this.container.scrollTop;
      this.trace();
      this.unlock();
      this.element(item).classList.remove('-focused');
    };

    // animate new elements
    let callbackFired = 0;
    if (direction !== 0) {
      animationFrameStart().then(() => {
        for (let i = this.firstRendered; i <= this.lastRendered; i++) {
          const elm = this.element(this.items[i]);

          elm.classList.add('list__scroll-in');
          elm.style.transform = '';

          // eslint-disable-next-line no-loop-func
          listenOnce(elm, 'transitionend', () => {
            elm.classList.remove('list__scroll-in');
            callbackFired++;

            if (callbackFired === this.lastRendered - this.firstRendered + 1) finishScroll();
          });
        }
      });
    } else finishScroll();
  }

  trace() {
    if (!this.cfg.onTrace || this.isLocked) return;
    if (!this.viewport) this.viewport = this.container.getBoundingClientRect();

    tgsFreeze();

    const prevTop = this.top;
    const prevBottom = this.bottom;

    for (let i = this.firstRendered; i <= this.lastRendered; i++) {
      const item = this.items[i];

      if (!this.positions[item]) {
        const brect = this.element(item).getBoundingClientRect();
        this.positions[item] = {
          height: brect.height,
          top: Math.round(brect.top - this.viewport.top + this.scrollTop),
          bottom: Math.round(this.scrollHeight - (brect.bottom - this.viewport.top + this.scrollTop)),
        };
      }

      const rect = this.positions[item];

      if (rect.top <= this.scrollTop) {
        this.top = item;
      } else if (rect.top < this.scrollTop + this.viewport.height) {
        this.bottom = item;
      } else {
        break;
      }
    }

    if (this.cfg.onTrace && (this.top !== prevTop || this.bottom !== prevBottom)) this.cfg.onTrace(this.top, this.bottom);


    tgsUnFreeze();
  }

  clear() {
    unmountChildren(this.wrapper);

    this.wrapper.style.paddingTop = `${this.paddingTop = this.cfg.initialPaddingTop + this.cfg.forcePadding}px`;
    this.wrapper.style.paddingBottom = `${this.paddingBottom = this.cfg.initialPaddingBottom}px`;
    this.elements = {};
    this.groups = {};
    this.positions = {};
    this.groupChildrenCount = {};
    this.items = [];
    this.firstRendered = -1;
    this.lastRendered = -2;
    this.scrollTop = -1;
    this.shouldFocus = undefined;
    this.shouldFocusDirection = undefined;
  }

  // Lock and unlock updates
  lock() {
    tgsFreeze();
    this.isLocked = true;
  }
  unlock() {
    tgsUnFreeze();
    this.isLocked = false;

    if (this.pendingItems.length > 0) {
      const next = this.pendingItems;
      this.pendingItems = [];
      this.update(next);
    }
    // else if (this.shouldFocus) {
    //   this.focus(this.shouldFocus, this.shouldFocusDirection);
    // }
  }
}

/**
 * Also available as function
 */
export default function list(props: Props) {
  const controller = new VirtualizedList(props);
  return controller.container;
}<|MERGE_RESOLUTION|>--- conflicted
+++ resolved
@@ -2,11 +2,7 @@
 import { useMaybeObservable } from 'core/hooks';
 import { div } from 'core/html';
 import { MaybeObservable } from 'core/types';
-<<<<<<< HEAD
-import { Safari, iOS } from 'helpers/browser';
-=======
 import { isSafari, isiOS } from 'helpers/browser';
->>>>>>> c71c54e9
 import './list.scss';
 import { tgsFreeze, tgsUnFreeze } from '../tgs/tgs';
 
