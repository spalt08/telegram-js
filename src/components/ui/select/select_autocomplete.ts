--- conflicted
+++ resolved
@@ -60,11 +60,7 @@
     )),
   );
 
-<<<<<<< HEAD
-  const disabledSubject = useToBehaviorSubject(element, disabled, false);
-=======
   const [disabledSubject] = useToBehaviorSubject(element, disabled, false);
->>>>>>> 24a3853f
 
   const performBlur = () => {
     element.classList.remove('focused');
