--- conflicted
+++ resolved
@@ -96,11 +96,8 @@
   };
 
   const playAnimation = () => {
-<<<<<<< HEAD
     if (!shouldPlay || !isVisible) return;
-    // console.log('playAnimation');
-=======
->>>>>>> c71c54e9
+
     if (animationData && !animation) loadAnimation();
     if (shouldPlay && animation && animation.isPaused) animation.play();
   };
