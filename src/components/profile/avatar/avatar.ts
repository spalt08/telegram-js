--- conflicted
+++ resolved
@@ -3,12 +3,8 @@
 import { peerToInitials, peerToColorCode } from 'cache/accessors';
 import { getPeerPhotoInputLocation } from 'helpers/photo';
 import { mount } from 'core/dom';
-<<<<<<< HEAD
-import { download, file } from 'client/media';
-=======
 import { useObservable } from 'core/hooks';
-import { download } from 'client/media';
->>>>>>> adeafa8a
+import { file } from 'client/media';
 import { auth } from 'services';
 import { savedmessages, avatarDeletedaccount } from 'components/icons';
 import { userCache } from 'cache';
@@ -38,14 +34,10 @@
   } else {
     const location = getPeerPhotoInputLocation(peer, message);
     if (location) {
-<<<<<<< HEAD
+      container.classList.add('-picture');
       mount(container, div`.avatar__picture`(
         img({ src: file(location, {}) }),
       ));
-=======
-      container.classList.add('-picture');
-      download(location, {}, (src) => mount(container, img({ src })));
->>>>>>> adeafa8a
     } else {
       container.classList.add('-standard');
       container.classList.add(`-color-${peerToColorCode(peer)}`);
