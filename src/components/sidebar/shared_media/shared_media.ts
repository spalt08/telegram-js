--- conflicted
+++ resolved
@@ -9,14 +9,8 @@
 
 type SidebarComponentProps = import('../sidebar').SidebarComponentProps;
 
-<<<<<<< HEAD
 export default function sharedMedia({ onBack }: SidebarComponentProps, peer: Peer) {
-  const container = div`.sharedMediaSidebar`(
-=======
-export default function sharedMedia({ onBack }: SidebarComponentProps) {
-  const peer = message.activePeer.value;
   return div`.sharedMediaSidebar`(
->>>>>>> 25ba7565
     heading({
       title: 'Shared Media',
       buttons: [
