--- conflicted
+++ resolved
@@ -1,11 +1,9 @@
-
-import { withContextMenu } from 'components/global_context_menu';
+import { handleStickerRendering } from 'components/media/sticker/player';
 import sidebar from 'components/sidebar/sidebar';
 import { listen } from 'core/dom';
 import { getInterface, useObservable } from 'core/hooks';
 import { div } from 'core/html';
 import { main } from 'services';
-import { handleStickerRendering } from 'components/media/sticker/player';
 import './home.scss';
 import history from './main/history';
 
@@ -67,9 +65,6 @@
 
   requestAnimationFrame(handleStickerRendering);
 
-<<<<<<< HEAD
-  return container;
-=======
   window.history.pushState(null, '', document.location.href);
   window.onpopstate = () => {
     if (main.isChatOpened.value) main.isChatOpened.next(false);
@@ -77,6 +72,5 @@
     window.history.go(1);
   };
 
-  return withContextMenu(container);
->>>>>>> dfb9b010
+  return container;
 }