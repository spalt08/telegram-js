import { handleStickerRendering } from 'components/media/sticker/player';
import sidebar from 'components/sidebar/sidebar';
import { listen, animationFrameStart } from 'core/dom';
import { getInterface, useObservable } from 'core/hooks';
import { div } from 'core/html';
<<<<<<< HEAD
import { main, message } from 'services';
import { handleStickerRendering } from 'components/media/sticker/player';
=======
import { main } from 'services';
>>>>>>> e7825dde
import './home.scss';
import history from './main/history';

/**
 * Handler for route /
 */
export default function home() {
  const leftSidebarFade = div`.home__left-sidebar-fade`();
  const rightSidebarFade = div`.home__right-sidebar-fade`();

  const historyEl = history({
    onBackToContacts: () => main.isChatOpened.next(false),
  });
  const leftSidebar = sidebar({ initial: { state: 'dialogs', ctx: undefined }, className: '-left' });
  const rightSidebar = sidebar({
    className: '-right -hidden',
    onTransitionStart: (opened) => {
      historyEl.classList.toggle('-popping', opened);

      if (opened) rightSidebarFade.style.display = 'block';
      else rightSidebarFade.style.display = '';

      requestAnimationFrame(() => rightSidebarFade.classList.toggle('-opening', opened));
    },
  });

  const container = div`.home`(
    leftSidebar,
    historyEl,
    rightSidebar,
    leftSidebarFade,
    rightSidebarFade,
  );

  useObservable(container, message.activePeer, true, (next) => {
    if (next) getInterface(rightSidebar).clear();
    if (historyEl.classList.contains('-right-sidebar')) {
      const historyList = historyEl.querySelector('.history__list');

      if (historyList) historyList.style.transition = 'none';
      historyEl.style.transition = 'none';
      historyEl.classList.remove('-right-sidebar');

      animationFrameStart().then(() => {
        historyEl.style.transition = '';
        if (historyList) historyList.style.transition = '';
      });
    }
  });

  useObservable(container, main.rightSidebarDelegate, false, (stateAndCtx) => {
    const sidebarInterface = getInterface(rightSidebar);
    historyEl.classList.toggle('-right-sidebar', !!stateAndCtx);
    if (stateAndCtx) sidebarInterface.pushState(stateAndCtx.state, stateAndCtx.ctx);
    else sidebarInterface.close();
  });

  useObservable(container, main.isChatOpened, true, (opened) => {
    if (opened !== null) {
      leftSidebar.classList.toggle('-popping', opened);
      historyEl.classList.toggle('-visible', opened);

      leftSidebarFade.style.display = 'block';
      requestAnimationFrame(() => leftSidebarFade.classList.toggle('-opening', opened));
    }
  });

  listen(leftSidebarFade, 'transitionend', () => {
    leftSidebarFade.style.display = '';
  });

  listen(rightSidebarFade, 'transitionend', () => {
    rightSidebarFade.style.display = '';
  });

  requestAnimationFrame(handleStickerRendering);

  window.history.pushState(null, '', document.location.href);
  window.onpopstate = () => {
    if (main.isChatOpened.value) main.isChatOpened.next(false);
    leftSidebarFade.style.display = '';
    window.history.go(1);
  };

  return container;
}<|MERGE_RESOLUTION|>--- conflicted
+++ resolved
@@ -3,12 +3,7 @@
 import { listen, animationFrameStart } from 'core/dom';
 import { getInterface, useObservable } from 'core/hooks';
 import { div } from 'core/html';
-<<<<<<< HEAD
-import { main, message } from 'services';
-import { handleStickerRendering } from 'components/media/sticker/player';
-=======
 import { main } from 'services';
->>>>>>> e7825dde
 import './home.scss';
 import history from './main/history';
 
