--- conflicted
+++ resolved
@@ -44,12 +44,8 @@
 
   useObservable(container, main.rightSidebarDelegate, false, (stateAndCtx) => {
     const sidebarInterface = getInterface(rightSidebar);
-<<<<<<< HEAD
     historyEl.classList.toggle('-right-sidebar', !!state);
-    if (state) sidebarInterface.pushState(state);
-=======
     if (stateAndCtx) sidebarInterface.pushState(stateAndCtx.state, stateAndCtx.ctx);
->>>>>>> 9cfc5e4c
     else sidebarInterface.close();
   });
 
