import { BehaviorSubject } from 'rxjs';
import { map } from 'rxjs/operators';
import { messageCache } from 'cache';
import { profileAvatar } from 'components/profile';
<<<<<<< HEAD
import { mount, unmount, unmountChildren } from 'core/dom';
import { getInterface } from 'core/hooks';
import { div, nothing, text } from 'core/html';
=======
import { simpleList } from 'components/ui';
import { getInterface, useWhileMounted } from 'core/hooks';
import { div, text } from 'core/html';
>>>>>>> c8cd1bcc
import { peerMessageToId, userIdToPeer } from 'helpers/api';
import { Message, Peer, Poll, PollAnswerVoters, PollResults } from 'mtproto-js';
import { BehaviorSubject } from 'rxjs';
import { main, polls } from 'services';
import fireworksControl from './fireworks/fireworks_control';
import './poll.scss';
import pollCountdown from './poll_countdown';
import pollFooter, { VoteButtonState } from './poll_footer';
import pollOption from './poll_option';
import pollSolution from './poll_solution';


const decoder = new TextDecoder();

function pollType(pollData: Poll) {
  if (pollData.closed) {
    return 'Final Results';
  }
  if (pollData.quiz) {
    return pollData.public_voters ? 'Quiz' : 'Anonymous Quiz';
  }
  return pollData.public_voters ? 'Poll' : 'Anonymous Poll';
}

function buildRecentVoter(userId: number) {
  return div`.poll__avatar-wrapper`(profileAvatar(userIdToPeer(userId)));
}

export default function poll(peer: Peer, message: Message.message, info: HTMLElement) {
  if (message.media?._ !== 'messageMediaPoll') {
    throw new Error('message media must be of type "messageMediaPoll"');
  }
  const resultsSubject = new BehaviorSubject<PollResults>(message.media.results);
  const { media } = message;
  const { results } = media;
  const pollData = media.poll as Required<Poll.poll>;
  const selectedOptions = new Set<ArrayBuffer>();
  const pollOptions: ReturnType<typeof pollOption>[] = [];
  const countdownEl = pollData.close_date > 0 && !pollData.closed ? pollCountdown(message.date, pollData.close_date) : nothing;
  const solutionEl = pollData.quiz ? pollSolution(resultsSubject) : nothing;
  const pollHeader = text(pollType(pollData));
<<<<<<< HEAD
  const recentVotersEl = div`poll__recent-voters`(...buildRecentVotersList(results.recent_voters));
=======
  const recentVoters = new BehaviorSubject<readonly number[] | undefined>(results.recent_voters);
  const options = new Map<string, PollOptionInterface>();
  let answered = !!results.results && results.results.findIndex((r) => r.chosen) >= 0;
>>>>>>> c8cd1bcc
  const maxVoters = results.results ? Math.max(...results.results.map((r) => r.voters)) : 0;
  const fireworks = fireworksControl();
  let answered = !!results.results && results.results.findIndex((r) => r.chosen) >= 0;
  let firstTimeRendered = true;

  const submitOptions = async () => {
    if (!answered) {
      const optionsArray: ArrayBuffer[] = [];
      selectedOptions.forEach((o) => optionsArray.push(o));
      try {
        await polls.sendVote(peer, message.id, optionsArray);
      } catch (e) {
        if (process.env.NODE_ENV !== 'production') {
          // eslint-disable-next-line no-console
          console.error(e);
        }
      }
    }
    selectedOptions.clear();
    pollOptions.forEach((po) => getInterface(po).reset());
  };

  const voteFooterEl = pollFooter({
    quiz: pollData.quiz,
    publicVoters: pollData.public_voters,
    multipleChoice: pollData.multiple_choice,
    onSubmit: submitOptions,
    onViewResults: () => { main.openSidebar('pollResults', { peer, messageId: message.id }); },
  });

  pollData.answers.forEach((answer) => {
    const optionKey = decoder.decode(answer.option);
    let voters: PollAnswerVoters | undefined;
    if (results.results) {
      voters = results.results.find((r) => decoder.decode(r.option) === optionKey);
    }
    const option = pollOption({
      quiz: pollData.quiz,
      multipleChoice: pollData.multiple_choice,
      option: answer,
      answered,
      closed: pollData.closed,
      voters,
      maxVoters,
      totalVoters: results.total_voters ?? 0,
      clickCallback: (selected, key) => {
        if (pollData.multiple_choice) {
          if (selected) {
            selectedOptions.add(key);
          } else {
            selectedOptions.delete(key);
          }
          getInterface(voteFooterEl).updateState(answered ? VoteButtonState.ViewResults : VoteButtonState.Vote, selectedOptions.size > 0);
        } else {
          selectedOptions.add(answer.option);
          submitOptions();
        }
      },
    });
    pollOptions.push(option);
  });

  const updateVoteButtonText = (closed: boolean, voted: boolean, publicVoters: boolean) => {
    if (voted && !publicVoters) {
      getInterface(voteFooterEl).updateState(VoteButtonState.ViewResults, selectedOptions.size > 0);
    } else {
      getInterface(voteFooterEl).updateState(closed || voted ? VoteButtonState.ViewResults : VoteButtonState.Vote, selectedOptions.size > 0);
    }
  };

  const updateVoters = (voters: number) => {
    getInterface(voteFooterEl).updateVoters(voters);
  };

  const updatePollResults = (updatedPoll: Required<Poll>, updatedResults: PollResults) => {
    const updateTotalVoters = updatedResults.total_voters ?? 0;
    if (updatedPoll) {
      pollHeader.textContent = pollType(updatedPoll);
    }
    const voters = updatedResults.results ?? [];
<<<<<<< HEAD
    unmountChildren(recentVotersEl);
    buildRecentVotersList(updatedResults.recent_voters).forEach((avatar) => {
      mount(recentVotersEl, avatar);
    });
=======
    recentVoters.next(updatedResults.recent_voters);
>>>>>>> c8cd1bcc
    const updateMaxVoters = Math.max(...voters.map((r) => r.voters));
    answered = voters.findIndex((r) => r.chosen) >= 0;
    const correct = voters.some((r) => r.chosen && r.correct);
    if (correct && !firstTimeRendered) {
      getInterface(fireworks).start();
    }
    if (updatedPoll.closed) {
      unmount(countdownEl);
      resultsSubject.next(updatedResults);
    }
    updateVoteButtonText(updatedPoll.closed, answered, updatedPoll.public_voters);
    updateVoters(updateTotalVoters);
    const votersMap = new Map(voters.map((v) => [decoder.decode(v.option), v]));
    pollOptions.forEach((option) => {
      const optionInterface = getInterface(option);
      const answerVoters = votersMap.get(decoder.decode(optionInterface.getKey()));
      optionInterface.updateOption({
        voters: answerVoters,
        answered,
        closed: updatedPoll.closed,
        maxVoters: updateMaxVoters,
        totalVoters: updateTotalVoters,
      });
    });
    firstTimeRendered = false;
  };

  info.classList.add('poll__message-info');
  const container = div`.poll`(
    div`.poll__body`(
      div`.poll__question`(text(pollData.question)),
      div`poll__info`(
        div`poll__type`(pollHeader),
<<<<<<< HEAD
        recentVotersEl,
        countdownEl,
        solutionEl,
=======
        simpleList({
          items: recentVoters.pipe(map((userIds) => userIds ? [...userIds].reverse() : [])),
          render: buildRecentVoter,
          props: {
            className: 'poll__recent-voters',
          },
        }),
>>>>>>> c8cd1bcc
      ),
      div`.poll__options`(...pollOptions),
    ),
    div`.poll__footer`(
      voteFooterEl,
      info,
    ),
    fireworks,
  );

  messageCache.useItemBehaviorSubject(container, peerMessageToId(peer, message.id)).subscribe((msg) => {
    if (msg?._ === 'message' && msg.media?._ === 'messageMediaPoll') {
      updatePollResults(msg.media.poll as Required<Poll>, msg.media.results);
    }
  });

  return container;
}<|MERGE_RESOLUTION|>--- conflicted
+++ resolved
@@ -1,19 +1,13 @@
-import { BehaviorSubject } from 'rxjs';
-import { map } from 'rxjs/operators';
 import { messageCache } from 'cache';
 import { profileAvatar } from 'components/profile';
-<<<<<<< HEAD
-import { mount, unmount, unmountChildren } from 'core/dom';
+import { simpleList } from 'components/ui';
+import { unmount } from 'core/dom';
 import { getInterface } from 'core/hooks';
 import { div, nothing, text } from 'core/html';
-=======
-import { simpleList } from 'components/ui';
-import { getInterface, useWhileMounted } from 'core/hooks';
-import { div, text } from 'core/html';
->>>>>>> c8cd1bcc
 import { peerMessageToId, userIdToPeer } from 'helpers/api';
 import { Message, Peer, Poll, PollAnswerVoters, PollResults } from 'mtproto-js';
 import { BehaviorSubject } from 'rxjs';
+import { map } from 'rxjs/operators';
 import { main, polls } from 'services';
 import fireworksControl from './fireworks/fireworks_control';
 import './poll.scss';
@@ -52,13 +46,7 @@
   const countdownEl = pollData.close_date > 0 && !pollData.closed ? pollCountdown(message.date, pollData.close_date) : nothing;
   const solutionEl = pollData.quiz ? pollSolution(resultsSubject) : nothing;
   const pollHeader = text(pollType(pollData));
-<<<<<<< HEAD
-  const recentVotersEl = div`poll__recent-voters`(...buildRecentVotersList(results.recent_voters));
-=======
   const recentVoters = new BehaviorSubject<readonly number[] | undefined>(results.recent_voters);
-  const options = new Map<string, PollOptionInterface>();
-  let answered = !!results.results && results.results.findIndex((r) => r.chosen) >= 0;
->>>>>>> c8cd1bcc
   const maxVoters = results.results ? Math.max(...results.results.map((r) => r.voters)) : 0;
   const fireworks = fireworksControl();
   let answered = !!results.results && results.results.findIndex((r) => r.chosen) >= 0;
@@ -139,14 +127,7 @@
       pollHeader.textContent = pollType(updatedPoll);
     }
     const voters = updatedResults.results ?? [];
-<<<<<<< HEAD
-    unmountChildren(recentVotersEl);
-    buildRecentVotersList(updatedResults.recent_voters).forEach((avatar) => {
-      mount(recentVotersEl, avatar);
-    });
-=======
     recentVoters.next(updatedResults.recent_voters);
->>>>>>> c8cd1bcc
     const updateMaxVoters = Math.max(...voters.map((r) => r.voters));
     answered = voters.findIndex((r) => r.chosen) >= 0;
     const correct = voters.some((r) => r.chosen && r.correct);
@@ -180,11 +161,6 @@
       div`.poll__question`(text(pollData.question)),
       div`poll__info`(
         div`poll__type`(pollHeader),
-<<<<<<< HEAD
-        recentVotersEl,
-        countdownEl,
-        solutionEl,
-=======
         simpleList({
           items: recentVoters.pipe(map((userIds) => userIds ? [...userIds].reverse() : [])),
           render: buildRecentVoter,
@@ -192,7 +168,8 @@
             className: 'poll__recent-voters',
           },
         }),
->>>>>>> c8cd1bcc
+        countdownEl,
+        solutionEl,
       ),
       div`.poll__options`(...pollOptions),
     ),
