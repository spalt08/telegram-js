--- conflicted
+++ resolved
@@ -9,9 +9,6 @@
 import photoRenderer from '../photo/photo';
 import './file.scss';
 
-<<<<<<< HEAD
-export default function documentFile(document: Document, message?: Message) {
-=======
 const renderMeta = (document: Document, message: Message | undefined) => {
   const nodes: Node[] = [text(getReadableSize(document.size))];
 
@@ -25,7 +22,6 @@
 };
 
 export default function documentFile(document: Document, message: Message | undefined) {
->>>>>>> 2b2b59da
   const filenameAttributte = getAttributeFilename(document);
 
   let filename = '';
