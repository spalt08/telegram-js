--- conflicted
+++ resolved
@@ -1,8 +1,4 @@
-<<<<<<< HEAD
-import { Document } from 'mtproto-js';
-=======
-import { Document, Peer, Message } from 'client/schema';
->>>>>>> 9d3e0034
+import { Document, Peer, Message } from 'mtproto-js';
 import { div, text } from 'core/html';
 import { listen } from 'core/dom';
 import { getInterface } from 'core/hooks';
