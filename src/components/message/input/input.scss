@import '~styles/variables.scss';

.msginput {
<<<<<<< HEAD
  padding: 0;
  // padding: 0 var(--content-padding);
=======
  padding: 0 $content-padding;
>>>>>>> 14c9758a

  &.hidden {
    display: none;
  }

  &__emoji, &__attach {
    cursor: pointer;
    width: 54px;
    height: 54px;
    display: flex;
    justify-content: center;
    align-items: center;
    position: absolute;
    bottom: 2PX;

    svg {
      width: 24px;
      height: 24px;
    }

    svg path {
      fill: #8e979d;
      transition: fill .3s ease;
    }

    &:hover svg path, &.active svg path {
      fill: #50a2e8;
    }
  }

  &__emoji {
    left: 0;
  }

  &__attach {
    right: 0;
  }

  &__container {
    position: relative;
    margin: 0 auto;
    padding: 5px 0px 18px;
    max-width: 700px;
    display: flex;
    flex-direction: row;
    justify-content: space-between;
    align-items: flex-end;

    @include respond-to(small) {
      padding: 8px;
    }
  }

  &__bubble {
    flex: 1 50%;
    max-width: none;

    .bubble__background {
      transform: scale(-1, 1);
      width: calc(100% + 6PX);
    }

    .bubble__content {
      padding-left: 2PX;
      padding-right: 3PX;
    }
  }

  & .msgRecordSend {
    margin-bottom: 3PX;
  }

  &__bubble-content {
    width: 100%;
    min-height: 54px;
    z-index: 1;
    padding-left: 54px;
    padding-right: 54px;
    outline: none;
    position: relative;
    box-sizing: border-box;
    transition: padding-right .2s ease-out;

    textarea.message-text {
      margin: 18px 0 14px;
    }
  }

  &__btn {
    flex-shrink: 0;
    display: inline-flex;
    justify-content: center;
    align-items: center;
    border: 0;
    outline: none;
    background-color: #fff;
    border-radius: 50%;
    width: 54px;
    height: 54px;
    box-shadow: 0px 1px 2px 0px rgba(16, 35, 47, 0.15);
    margin-left: 8px;
    cursor: pointer;

    svg path {
      fill: #4EA4F5;
    }
  }

  &__attachments-menu {
    position: absolute;
    right: 62px;
    bottom: 80px;
    transform-origin: right bottom;
    z-index: 1;
  }

  &__quote {
    display: flex;
    align-items: flex-end;
    overflow: hidden;
    height: 42px;
    opacity: 1;
    transition: .1s ease-out;

    &-cancel {
      padding: 0 15px;
      cursor: pointer;

      & path { fill: #8e979d; }
      &:hover path { fill: #4EA4F5; }
    }

    & .quote {
      max-width: 300px;
    }

    &.hidden {
      opacity: 0;
      height: 0;
    }
  }

  &.-recording & {
    &__attach {
      display: none;
    }

    &__bubble-content {
      padding-right: 0;

      textarea.message-text {
        pointer-events: none;
      }
    }
  }
}<|MERGE_RESOLUTION|>--- conflicted
+++ resolved
@@ -1,12 +1,7 @@
 @import '~styles/variables.scss';
 
 .msginput {
-<<<<<<< HEAD
-  padding: 0;
-  // padding: 0 var(--content-padding);
-=======
   padding: 0 $content-padding;
->>>>>>> 14c9758a
 
   &.hidden {
     display: none;
