@import '~styles/variables.scss';

$messageSidePadding: 10PX;
$messageBubblePadding: 7PX $messageSidePadding;
$messageDistance: 4PX;

.message {
  --bubble-background: #FFFFFF;
  --accent-color: #1da1f1;
  --voice-message-bar: #1da1f1;
  --voice-message-bar-transparent: rgba(112, 117, 121, 0.35);
  --accent-color-inactive: #707579;

  width: 100%;
  background-color: rgba(0, 0, 0, 0);
  display: flex;
  justify-content: center;

  &__align {
    width: 100%;
    max-width: 740px;
    padding: 0 20PX;
    display: flex;
    justify-content: flex-start;
    align-items: flex-end;
  }

  & .avatar {
    width: 34PX;
    height: 34PX;
    margin-right: -5PX;
    margin-bottom: 3PX;
    --initials-font-size: 13PX;
  }

  & .photo {
    background-color: #fff;
  }

  & .bubble2 {
    max-width: 75%;

    /* size + 11PX padding */
    &.with-webpage { max-width: 451px; }
    &.with-webpage-media { width: 351px; }
    &.with-photo { width: 331px; }

    &.only-photo {
      max-width: 331px;
    }
    
    &.-last.only-photo .bubble2__content {
      padding-left: 1PX;
      padding-right: 1PX;
    }
  }

  & .only-sticker {
    background: none;
    display: flex;
    align-items: flex-start;
    padding-left: 9PX;

    .message__reply {
      max-width: 400px;
      margin-bottom: 10px;
    }
  }

  &.out &.only-sticker {
    padding-right: 9PX;
    padding-left: 0;
  }

  & .only-sticker &__reply {
    background: #FFFFFF;
  }

  &.out .only-sticker &__reply {
    background: #EEFFDE;
  }

  & .only-sticker { 
    position: relative;
    flex-direction: row-reverse;
    flex-wrap: wrap;
    justify-content: flex-end;
  }

  &.out .only-sticker { 
    flex-direction: row;
  }

  & .as-emoji { padding-top: 10px; }

<<<<<<< HEAD
  &.with-video {
    transform: translate3d(0, 0, 0);
  }

  .bubble {
    &.with-webpage { max-width: 440px; }
    &.with-webpage-media { width: 340px; }
    &.with-photo { width: 320px; }
    &.with-poll { width: 320px; }

    &.only-photo { max-width: 320px; }
  }

=======
>>>>>>> 870c846b
  &__info {
    user-select: none;
    float: right;
    transform: translateX(3px);
    margin-left: 5px;
    margin-top: 9px;
  }

  & .only-sticker &__info, & .only-photo &__info, & .only-audio &__info, & .only-document &__info, & .with-webpage &__info, & .with-webpage-media &__info {
    position: absolute;
    right: 5PX;
    bottom: 3PX;
    z-index: 1;
    transform: none;
    margin-bottom: 0;
  }

  & .only-audio &__info, & .only-document &__info {
    position: absolute;
    right: 7PX;
    bottom: 2PX;
    z-index: 1;
    transform: none;
    margin-bottom: 0;
  }

  &:not(.out) .only-sticker &__info {
    left: calc(100% - 50PX);
    right: auto;
  }

  &__text {
    padding: $messageBubblePadding;
    font-size: 15px;
    white-space: pre-wrap;
    overflow-wrap: break-word;

    & a {
      color: #50A2E9;
      text-decoration: none;
    }

    & code {
      color: #4E7391;
    }

    & pre {
      display: inline;
      white-space: pre-wrap;
      margin: 0;
    }

    & pre {
      color: #4e7391;
    }

    & .fallback {
      font-size: 14px;
      font-style: italic;
      color: #707579;
      line-height: 180%;
    }
  }

  &__reply {
    $ripplePadding: 5PX 5PX;

    padding: 10px $messageSidePadding;
    border-radius: 6px;
    min-width: 0;

    &_ripple {
      cursor: pointer;
      border-radius: 5px;
      margin: #{- nth($ripplePadding, 1)} #{- nth($ripplePadding, 2)};
      transition: background-color .2s ease;

      &:hover {
        background: rgba(#707579, 0.08);
      }

      &_content {
        padding: $ripplePadding;
        box-sizing: content-box;
        min-height: 32px;
      }
    }

    .message.out & {
      &_ripple_content:hover {
        background: rgba(#000, 0.08);
      }
    }
  }

  &__reply + &__text,
  &__media-padded + &__text {
    padding-top: 0;
    margin-top: -3px;
  }

  &__media-padded {
    padding: 10px $messageSidePadding;
  }

  &__text + &__media-padded {
    padding-top: 0;
  }

  &__media-padded + &__text {
    padding-top: 0;
  }

  &__reply + &__media-padded {
    padding-top: 3px;
  }

  &__title {
    font-size: 14px;
    font-weight: 500;
    color: var(--accent-color);
    line-height: 1.2;
    display: none;
    padding: 7px $messageSidePadding 0;
    margin-bottom: -4px;
    overflow: hidden;
    white-space: nowrap;
    text-overflow: ellipsis;

    @each $i, $color in $user-bg-colors {
      &.color-#{$i} {
        color: $color;
      }
    }
  }

  &__emoji {
    line-height: 110%;
    padding-bottom: 10px;
    user-select: none;

    &.e3 { font-size: 50px; }
    &.e2 { font-size: 60px; }
    &.e1 { font-size: 80px; }
  }

  &.-focused {
    background-color: rgba(0, 132, 255, 0.3);
  }

  &.first .message {
    &__align { padding-top: 4px; }
    &__bubble { border-top-left-radius: 12.5px; }
    &__title { display: block; }
  }

  &.out .message {
    &__align {
      justify-content: flex-end;
    }

    &__text {
      & code, & pre {
        color: var(--accent-color);
      }
    }

    &__title {
      display: none;
    }
  }

  &.chat &__align { padding-left: 49PX; }
  &.chat.out &__align, &.chat.last &__align { padding-left: 20PX; }
  &.chat &__align.with-reply-markup.rm-rows-1 &__profile { margin-bottom: 45px; }
  &.chat &__align.with-reply-markup.rm-rows-2 &__profile { margin-bottom: 85px; }
  &.chat &__align.with-reply-markup.rm-rows-3 &__profile { margin-bottom: 125px; }
  &.chat &__align.with-reply-markup.rm-rows-4 &__profile { margin-bottom: 165px; }

  &.out {
    --bubble-background: #eeffde;
    --accent-color: #4fae4f;
    --accent-color-inactive: #4fae4f;
    --voice-message-bar: rgb(79, 174, 79);
    --voice-message-bar-transparent: rgba(79, 174, 79, 0.5);
  }
}<|MERGE_RESOLUTION|>--- conflicted
+++ resolved
@@ -44,6 +44,7 @@
     &.with-webpage { max-width: 451px; }
     &.with-webpage-media { width: 351px; }
     &.with-photo { width: 331px; }
+    &.with-poll { width: 331px; }
 
     &.only-photo {
       max-width: 331px;
@@ -93,22 +94,6 @@
 
   & .as-emoji { padding-top: 10px; }
 
-<<<<<<< HEAD
-  &.with-video {
-    transform: translate3d(0, 0, 0);
-  }
-
-  .bubble {
-    &.with-webpage { max-width: 440px; }
-    &.with-webpage-media { width: 340px; }
-    &.with-photo { width: 320px; }
-    &.with-poll { width: 320px; }
-
-    &.only-photo { max-width: 320px; }
-  }
-
-=======
->>>>>>> 870c846b
   &__info {
     user-select: none;
     float: right;
