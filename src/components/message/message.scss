@import '~styles/variables.scss';

.message {
  font-size: 15px;
  margin: auto;
  padding: 2.5px 20px;
  max-width: 740px;
<<<<<<< HEAD
  margin: 0 auto;
  padding: 0 20PX;
  transition: background-color .3s ease;
  transition-delay: .6s;

  &.focused {
    transition: none;
    background-color: rgba(0, 132, 255, 0.2);
  }
=======
  width: 100%;
  display: flex;
>>>>>>> bd3ffb36

  &.out {
    flex-direction: row-reverse;
  }

  &__inner {
    position: relative;
    max-width: 600px;
    display: inline-flex;

    &::before {
      display: none;
      content: "";
      position: absolute;
      top: -10px;
      left: -10px;
      right: -10px;
      bottom: -10px;
      border-style: solid;
      border-width: 25px;
      z-index: -1;
    }
  }

  &.last &__inner::after {
    position: absolute;
    left: -7px;
    width: 7px;
    bottom: 0px;
    height: 17px; 
    z-index: 2;
    content: '';
    background-image: url(~assets/message_corner@2x.png);
    background-size: 100%;
  }

  &.out.last &__inner::after {
    background-image: url(~assets/message_corner-out@2x.png);
    left: auto;
    right: -7px;
  }
  
  &.chat.last &__inner {
    margin-left: 38px;
  }

  & .avatar {
    width: 33px;
    height: 33px;
    position: absolute;
    left: -38px;
    bottom: 0;
  }

  & .avatar__standard {
    font-size: 12px;
  }
  &.with-media &__baloon, &.with-media .photo {
    width: 320px !important;
  }

  &__content {
    padding: 5PX;
  }

  &__text {
    padding: 0PX 5PX;
    font-size: 15px;
    white-space: pre-wrap;
    overflow-wrap: break-word;

    &:after {
      content: '';
      display: inline-block;
      width: 30px;
    }

    &.fallback {
      font-size: 14px;
      font-style: italic;
      color: #707579;
      line-height: 180%;
    }

    & a {
      color: #50A2E9;
      text-decoration: none;
    }
  }

  &__date {
    position: absolute;
    font-size: 11px;
    color: #A3ADB6;
    font-weight: 400;
    right: 4PX;
    bottom: 1PX;
  }

  &.chat {
    padding-left: 58px;
  }

  &.chat code {
    color: #4E7391;
  }

  & pre {
    display: inline;
    white-space: pre-line;
    margin: 0;
  }

  &.chat pre {
    color: #4e7391;
  }

  & .avatar {
    margin-right: 4px;
    display: none;
  }

  &.last, &:last-child {
    padding-left: 20PX;

    & .avatar {
      display: block;
    }
  }

  &__title {
    font-size: 14px;
    font-weight: 500;
    color: #1DA1F1;
    line-height: 150%;
    display: none;

    @each $i, $color in $user-bg-colors {
      &.color-#{$i} {
        color: $color;
      }
    }
  }

  &.first &__title, &:first-child &__title {
    display: block;
  }

  &.out &__title {
    display: none;
  }

  &.out code {
    color: #469165;
  }

  &.out pre {
    color: #469165;
  }

  &.out &__date {
    color: #54B152;
  }

  &.media &__inner, &.media.out &__inner, &.as-emoji &__inner {
    background: transparent;
  }

  &.last.media &__inner:after, &.last.as-emoji &__inner::after { 
    display: none;
  }

  &.shadowed &__inner::before {
    display: block;
  }

  &.shadowed &__inner::before {
    border-image: url(~assets/message_in-central@2x.png) 49 49 49 49 fill;
  }
  &.shadowed.first &__inner::before {
    border-image: url(~assets/message_in-upper@2x.png) 49 49 49 49 fill;
  }
  &.shadowedlast &__inner::before {
    border-image: url(~assets/message_in-lower@2x.png) 49 49 49 49 fill;
  }
  &.shadowed.first.last &__inner::before {
    border-image: url(~assets/message_in-whole@2x.png) 49 49 49 49 fill;
  }
  &.shadowed.out &__inner::before {
    border-image: url(~assets/message_out-central@2x.png) 49 49 49 49 fill;
  }
  &.shadowed.out.first &__inner::before {
    border-image: url(~assets/message_out-upper@2x.png) 49 49 49 49 fill;
  }
  &.shadowed.out.last &__inner::before {
    border-image: url(~assets/message_out-lower@2x.png) 49 49 49 49 fill;
  }
  &.shadowed.out.first.last &__inner::before {
    border-image: url(~assets/message_out-whole@2x.png) 49 49 49 49 fill;
  }

  &__baloon {
    border-radius: 6px;
    background: #FFFFFF;
    overflow: hidden;
  }

  & &__baloon {
    border-radius: 6px 12.5px 12.5px 6px;
  }
  
  &.first &__baloon {
    border-top-left-radius: 12.5px;
  }
  
  &.last &__baloon {
    border-bottom-left-radius: 0;
  }
  
  &.out &__baloon {
    background: #EEFFDE;
    border-radius: 12.5px 6px 6px 12.5px;
  }
  
  &.out.first &__baloon {
    border-top-right-radius: 12.5px;
  }
  
  &.out.last &__baloon {
    border-bottom-right-radius: 0;
  }
  
  &.last.media &__baloon {
    border-bottom-left-radius: 12.5px;
    border-bottom-right-radius: 12.5px;
  }
}<|MERGE_RESOLUTION|>--- conflicted
+++ resolved
@@ -5,8 +5,6 @@
   margin: auto;
   padding: 2.5px 20px;
   max-width: 740px;
-<<<<<<< HEAD
-  margin: 0 auto;
   padding: 0 20PX;
   transition: background-color .3s ease;
   transition-delay: .6s;
@@ -15,10 +13,8 @@
     transition: none;
     background-color: rgba(0, 132, 255, 0.2);
   }
-=======
   width: 100%;
   display: flex;
->>>>>>> bd3ffb36
 
   &.out {
     flex-direction: row-reverse;
