import { div, text, nothing, span } from 'core/html';
import { useInterface, hasInterface, getInterface, useOnMount } from 'core/hooks';
import { mount, unmount } from 'core/dom';
import { messageCache, dialogCache } from 'cache';
import { Peer, Message, Dialog } from 'client/schema';
import { formattedMessage, bubble, BubbleInterface, messageInfo, MessageInfoInterface } from 'components/ui';
import { profileAvatar, profileTitle } from 'components/profile';
import webpagePreview from 'components/media/webpage/preview';
import photoPreview from 'components/media/photo/preview';
import { getAttributeSticker, getAttributeVideo, getAttributeAnimated, getAttributeAudio } from 'helpers/files';
import stickerRenderer from 'components/media/sticker/sticker';
import documentFile from 'components/media/document/file';
import videoPreview from 'components/media/video/preview';
import videoRenderer from 'components/media/video/video';
import audio from 'components/media/audio/audio';
import { messageToSenderPeer, peerToColorCode } from 'cache/accessors';
import { userIdToPeer, peerToId } from 'helpers/api';
import { isEmoji } from 'helpers/message';
import { main } from 'services';
import { todoAssertHasValue } from 'helpers/other';
import messageSerivce from './service';
import messageReply from './reply';
import replyMarkupRenderer from './reply_markup';

import './message.scss';

type MessageInterface = {
  from(): number,
  day(): number,
  update(): void,
  updateLayout(): void,
  getBorders(): { first: boolean, last: boolean },
  setBorders(first: boolean, last: boolean): void,
  id: string,
};

const now = new Date();
const timezoneOffset = now.getTimezoneOffset() * 60;

function messageText(msg: Message.message, info: Node) {
  if (msg.message) {
    return div`.message__text`(formattedMessage(msg), info);
  }
  return info;
}

// message renderer
const renderMessage = (msg: Message.message, peer: Peer): { message: Node, info: Node } => {
  const out = msg.out ?? false;
  const info = messageInfo({ className: 'message__info', status: 'read' }, msg);
  const hasReply = !!msg.reply_to_msg_id;
  const hasMessage = !!msg.message;
  const reply = hasReply ? messageReply(msg.reply_to_msg_id!, peer, msg) : nothing;
  let title: Node = nothing;

  if (peer._ !== 'peerUser') {
    const senderPeer = messageToSenderPeer(msg);
    title = div`.message__title${`color-${peerToColorCode(senderPeer)}`}`(profileTitle(senderPeer));
  }

  // regular message
  if (!msg.media || msg.media._ === 'messageMediaEmpty') {
    // Display only emoji
    if (msg.message.length <= 6 && isEmoji(msg.message)) {
      return {
        message: div`.as-emoji.only-sticker`(
          reply,
          div`.message__emoji${`e${msg.message.length / 2}`}`(text(msg.message)),
          info,
        ),
        info,
      };
    }

    // regular
    return {
      message: bubble(
        { out },
        title,
        reply,
        messageText(msg, info),
      ),
      info,
    };
  }

  // with webpage
  if (msg.media._ === 'messageMediaWebPage' && msg.media.webpage._ !== 'webPageEmpty') {
    const type = msg.media.webpage._ === 'webPage' ? msg.media.webpage.type : '';
    const extraClass = (type === 'video' || type === 'photo') ? 'with-webpage-media' : 'with-webpage';

    return {
      message: bubble(
        { out, className: extraClass },
        title,
        reply,
        div`.message__text`(formattedMessage(msg), info),
        msg.media.webpage._ === 'webPage' ? div`.message__media-padded`(webpagePreview(msg.media.webpage)) : nothing,
      ),
      info,
    };
  }

  // with photo
  if (msg.media._ === 'messageMediaPhoto' && msg.media.photo?._ === 'photo') {
    const extraClass = msg.message ? 'with-photo' : 'only-photo';
    const popupPeer = peer._ === 'peerChannel' ? peer : userIdToPeer(todoAssertHasValue(msg.from_id));
    const photoEl = photoPreview(msg.media.photo, popupPeer, msg, {
      fit: 'contain', width: 320, height: 320, minHeight: 60, minWidth: msg.message ? 320 : undefined,
    });
    if (!hasMessage && photoEl instanceof Element) photoEl.classList.add('raw');

    return {
      message: bubble(
        { out, className: extraClass, masked: !hasMessage, onlyMedia: !hasReply && !hasMessage },
        reply,
        photoEl || nothing,
        messageText(msg, info),
      ),
      info,
    };
  }

  // with sticker
  if (msg.media._ === 'messageMediaDocument' && msg.media.document?._ === 'document' && getAttributeSticker(msg.media.document)) {
    const attr = getAttributeSticker(msg.media.document);

    return {
      message: div`.only-sticker`(
        reply,
        stickerRenderer(msg.media.document, { size: '200px', autoplay: true, onClick: () => attr && main.showPopup('stickerSet', attr.stickerset) }),
        info,
      ),
      info,
    };
  }

  // with video gif
  if (msg.media._ === 'messageMediaDocument' && msg.media.document?._ === 'document' && getAttributeAnimated(msg.media.document)) {
    const extraClass = msg.message ? 'with-photo' : 'only-photo with-video';
    const video = videoRenderer(msg.media.document, {
      fit: 'contain', width: 320, height: 320, minHeight: 60, minWidth: msg.message ? 320 : undefined,
    });
    if (!hasMessage && video instanceof Element) video.classList.add('raw');

    return {
      message: bubble(
        { out, className: extraClass, masked: !hasMessage, onlyMedia: !hasReply && !hasMessage },
        reply,
        video,
        messageText(msg, info),
      ),
      info,
    };
  }

  // with video
  if (msg.media._ === 'messageMediaDocument' && msg.media.document?._ === 'document' && getAttributeVideo(msg.media.document)) {
    const extraClass = hasMessage ? 'with-photo' : 'only-photo';
    const previewEl = videoPreview(msg.media.document, {
      fit: 'contain', width: 320, height: 320, minHeight: 60, minWidth: msg.message ? 320 : undefined,
    });
    if (!hasMessage && previewEl instanceof Element) previewEl.classList.add('raw');

    return {
      message: bubble(
        { out, className: extraClass, masked: !hasMessage, onlyMedia: !hasReply && !hasMessage },
        reply,
        previewEl || nothing,
        messageText(msg, info),
      ),
      info,
    };
  }

  // with audio
  if (msg.media._ === 'messageMediaDocument' && msg.media.document?._ === 'document' && getAttributeAudio(msg.media.document)) {
    const extraClass = hasMessage ? 'with-audio' : 'only-audio';
    const previewEl = audio(msg.media.document);

    return {
      message: bubble(
        { out, className: extraClass },
        reply,
        div`.message__media-padded`(previewEl),
        messageText(msg, info),
      ),
      info,
    };
  }

  // with document
  if (msg.media._ === 'messageMediaDocument' && msg.media.document?._ === 'document') {
    const extraClass = hasMessage ? 'with-document' : 'only-document';
    return {
      message: bubble(
        { out, className: extraClass },
        reply,
        div`.message__media-padded`(documentFile(msg.media.document)),
        messageText(msg, info),
      ),
      info,
    };
  }

  // console.log(msg.media);

  // fallback
  return {
    message: bubble(
      { out, className: 'not-implemented' },
      title,
      reply,
      div`.message__text`(
        span`.fallback`(text('This type of message is not implemented yet')),
        info,
      ),
    ),
    info,
  };
};

export default function message(id: string, peer: Peer, onUpdateHeight?: (id: string) => void) {
  const element = div`.message`();
  const subject = messageCache.useItemBehaviorSubject(element, id);

  let container: Node | undefined;
  let aligner: HTMLElement | undefined;
<<<<<<< HEAD
  let wrapper: HTMLElement | undefined;
  let bubble: HTMLElement | undefined;
  let dayLabel: HTMLElement | undefined;
  let profilePicture: HTMLElement | undefined;
=======
  let wrapper: Node | undefined;
  let renderedMessage: Node | undefined;
  let renderedInfo: Node | undefined;
  // let dayLabel: Node | undefined;
  let profilePicture: Node | undefined;
>>>>>>> 67110a59
  let replyMarkup: Node | undefined;

  // previous message before update
  let cached: Message | undefined;

  // utc day number
  const day = () => Math.ceil(((cached && cached._ !== 'messageEmpty' ? cached.date : 0) - timezoneOffset) / 3600 / 24);

  // listen cache changes for auto rerendering
  subject.subscribe((msg: Message | undefined) => {
    // first render
    if (!container) {
      if (!msg) return;
      if (msg._ === 'messageEmpty') container = div`.message__empty`();
      if (msg._ === 'messageService') container = messageSerivce(peer, msg);
      else container = div`.message__container`();

      if (peer._ !== 'peerUser') element.classList.add('chat');

      mount(element, container);
    }

    if (msg && msg._ !== 'messageEmpty' && msg.out) {
      element.classList.add('out');
    }

    // shouldn't rerender service and empty message
    if (!msg || msg._ !== 'message') {
      cached = msg;
      return;
    }

    // first render for common message
    if (!aligner || !wrapper) {
      wrapper = div`.message__wrap`();
      aligner = div`.message__align`(wrapper);
      mount(container, aligner);
    }

    // re-rendering
    if (!renderedMessage || !cached || (cached._ === 'message' && msg.message !== cached.message)) {
      if (renderedMessage) unmount(renderedMessage);

      const rm = renderMessage(msg, peer);

      renderedMessage = rm.message;
      renderedInfo = rm.info;

      // if unread
      const dialog = dialogCache.get(peerToId(peer));
      if (dialog?._ === 'dialog' && dialog.read_outbox_max_id < msg.id) {
        if (hasInterface<MessageInfoInterface>(renderedInfo)) {
          getInterface(renderedInfo).updateStatus('unread');

          const unsubscribe = dialogCache.watchItem(peerToId(peer), (nextDialog: Dialog) => {
            if (nextDialog._ === 'dialog' && nextDialog.read_outbox_max_id >= msg.id) {
              if (hasInterface<MessageInfoInterface>(renderedInfo)) {
                getInterface(renderedInfo).updateStatus('read');
              }
              unsubscribe();
            }
          });
        }
      }

      mount(wrapper, renderedMessage);

      if (onUpdateHeight) onUpdateHeight(id);
    }

    // render reply markup
    if (msg.reply_markup && !replyMarkup) {
      replyMarkup = replyMarkupRenderer(msg.reply_markup);
      mount(wrapper, replyMarkup);

      if (msg.reply_markup._ === 'replyKeyboardMarkup' || msg.reply_markup._ === 'replyInlineMarkup') {
        aligner.classList.add('with-reply-markup');
        aligner.classList.add(`rm-rows-${msg.reply_markup.rows.length}`);
      }
    }

    cached = msg;
  });

  let isFirst = false;
  let isLast = false;

  const getBorders = () => ({ first: isFirst, last: isLast });

  const setBorders = (first: boolean, last: boolean) => {
    isFirst = first;
    isLast = last;
    element.classList.toggle('first', first);
    element.classList.toggle('last', last);
    if (hasInterface<BubbleInterface>(renderedMessage)) {
      getInterface(renderedMessage).updateBorders(first, last);
    }
  };

  // update meta elemens (day label, message avatar for chats) depends on classList
  const updateLayout = () => {
    // remove daylabel
    if (dayLabel && !element.classList.contains('day')) {
      unmount(dayLabel);
      dayLabel = undefined;

      if (onUpdateHeight) onUpdateHeight(id);
    }

    // display daylabel
    if (element.classList.contains('day') && !dayLabel) {
      const mdate = new Date(cached && cached._ !== 'messageEmpty' ? cached.date * 1000 : 0);
      const label = mdate.toLocaleDateString('en-US', { month: 'long', day: 'numeric' });

      dayLabel = div`.message-day`(div`.message-day__label`(text(label)));
      mount(element, dayLabel, container);

      if (onUpdateHeight) onUpdateHeight(id);
    }

    // remove picture
    if (profilePicture && !isLast) {
      unmount(profilePicture);
      profilePicture = undefined;
    }

    // display picture
    if (aligner && element.classList.contains('chat') && isLast && !element.classList.contains('out')
      && !profilePicture && cached && cached._ !== 'messageEmpty') {
      const senderPeer = messageToSenderPeer(cached);
      profilePicture = div`.message__profile`(profileAvatar(senderPeer));
      mount(aligner, profilePicture, wrapper);
    }
  };

  // update classList for daylabel, first, last
  const update = (recursive: boolean = false) => {
    const nextEl = element.nextElementSibling;
    const prevEl = element.previousElementSibling;

    // check next message meta
    if (nextEl && hasInterface<MessageInterface>(nextEl)) {
      const next = getInterface(nextEl);

      if (cached && cached._ !== 'messageEmpty' && next.from() === cached.from_id && next.day() === day()) {
        setBorders(isFirst, false);
        getInterface(nextEl).setBorders(false, getInterface(nextEl).getBorders().last);
      } else {
        getInterface(nextEl).setBorders(true, getInterface(nextEl).getBorders().last);
        setBorders(isFirst, true);
      }

      if (next.day() === day()) {
        if (nextEl.classList.contains('day')) {
          nextEl.classList.remove('day');
          if (recursive) next.updateLayout();
        }
      } else if (!nextEl.classList.contains('day')) {
        nextEl.classList.add('day');
        if (recursive) next.updateLayout();
      }
    } else {
      setBorders(isFirst, true);
    }

    if (!prevEl) {
      setBorders(true, isLast);
      if (!element.classList.contains('day')) {
        element.classList.add('day');
      }
    }

    // update previous
    if (recursive && prevEl && hasInterface<MessageInterface>(prevEl)) getInterface(prevEl).update();

    updateLayout();
  };

  useOnMount(element, () => update(true));

  return useInterface(element, {
    from: () => cached && cached._ !== 'messageEmpty' ? cached.from_id : 0,
    updateLayout,
    day,
    update,
    id,
    getBorders,
    setBorders,
  });
}<|MERGE_RESOLUTION|>--- conflicted
+++ resolved
@@ -226,18 +226,11 @@
 
   let container: Node | undefined;
   let aligner: HTMLElement | undefined;
-<<<<<<< HEAD
-  let wrapper: HTMLElement | undefined;
-  let bubble: HTMLElement | undefined;
-  let dayLabel: HTMLElement | undefined;
-  let profilePicture: HTMLElement | undefined;
-=======
   let wrapper: Node | undefined;
   let renderedMessage: Node | undefined;
   let renderedInfo: Node | undefined;
-  // let dayLabel: Node | undefined;
+  let dayLabel: Node | undefined;
   let profilePicture: Node | undefined;
->>>>>>> 67110a59
   let replyMarkup: Node | undefined;
 
   // previous message before update
