--- conflicted
+++ resolved
@@ -62,13 +62,7 @@
       shouldRerender = true;
 
       if (msg.media && msg.media._ !== 'messageMediaEmpty') {
-<<<<<<< HEAD
-        media = messageMedia(msg.media);
-=======
         media = messageMedia(msg.media, msg);
-      } else {
-        media = null;
->>>>>>> e2b301e7
       }
     }
 
