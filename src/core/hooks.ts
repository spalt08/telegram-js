/* eslint-disable no-param-reassign */

/*
 * Tools for one parts of the application to communicate with others though DOM nodes.
 *
 * Warning! These lifecycle hooks work only when you use `mount` and `unmount` functions instead of manual DOM attaching/detaching.
 */

import { BehaviorSubject, Observable } from 'rxjs';
import { listen, unlisten } from './dom'; // eslint-disable-line import/no-cycle
import { MaybeObservable } from './types';

interface LifecycleListeners {
  mount?: Array<() => void>;
  unmount?: Array<() => void>;
  isMountTriggered?: boolean;
}

interface Hooks {
  interface?: unknown;
  lifecycle?: LifecycleListeners;
}

interface WithHooks<T extends Hooks = Hooks> {
  __hooks: T;
}

export type WithInterfaceHook<TInterface> = WithHooks<{
  interface: TInterface;
}>;

export type WithLifecycleHook = WithHooks<{
  lifecycle: LifecycleListeners;
}>;

function isWithHooks(base: unknown): base is WithHooks {
  return !!(base as { __hooks?: unknown }).__hooks;
}

function ensureWithHooks<T>(base: T) {
  if (isWithHooks(base)) {
    return base;
  }
  (base as T & WithHooks).__hooks = {};
  return base as T & WithHooks;
}

/**
 * Attaches an object for a custom methods and properties
 *
 * @example
 * // Important to return the result to tell TS that the element has an interface with specific type
 * return useInterface(element, {
 *   foo() {},
 * });
 * getInterface(elementWithInterface).foo();
 */
export function useInterface<TBase, TInterface>(base: TBase, object: TInterface) {
  const enhanced = ensureWithHooks(base);
  enhanced.__hooks.interface = object;
  return enhanced as TBase & WithInterfaceHook<TInterface>;
}

/**
 * Gets the attached object (see useInterface)
 */
export function getInterface<TBase extends WithInterfaceHook<any>>(base: TBase)
  : TBase extends WithInterfaceHook<infer TInterface> ? TInterface : never {
  return base.__hooks.interface;
}

/**
 * Attaches a mount event listener to an element.
 * It should be triggered manually.
 *
 * @example
 * let intervalId = 0;
 * const unsubscribe = useOnMount(element, () => {
 *   intervalId = setInterval(() => console.log('tick'), 1000);
 * });
 *
 * // In the real app this function is called by the `mount` and `unmount` functions
 * triggerMount(element);
 */
export function useOnMount(base: unknown, onMount: () => void): () => void {
  const enhanced = ensureWithHooks(base);
  const lifecycle = enhanced.__hooks.lifecycle || {};
  enhanced.__hooks.lifecycle = lifecycle;
  lifecycle.mount = lifecycle.mount || [];
  lifecycle.mount.push(onMount);

  return () => {
    const mounts = enhanced.__hooks.lifecycle && enhanced.__hooks.lifecycle.unmount;
    if (mounts) {
      const listenerIndex = mounts.indexOf(onMount);
      if (listenerIndex > -1) {
        mounts.splice(listenerIndex, 1);
      }
    }
  };
}

/**
 * Attaches an unmount event listener to an element.
 * It should be triggered manually.
 *
 * @example
 * // ...
 * const unsubscribe = useOnMount(element, () => {
 *   clearInterval(intervalId);
 * });
 *
 * // In the real app this function is called by the `unmount` functions
 * triggerUnmount(element);
 */
export function useOnUnmount(base: unknown, onUnmount: () => void): () => void {
  const enhanced = ensureWithHooks(base);
  const lifecycle = enhanced.__hooks.lifecycle || {};
  enhanced.__hooks.lifecycle = lifecycle;
  lifecycle.unmount = lifecycle.unmount || [];
  lifecycle.unmount.push(onUnmount);

  return () => {
    const unmounts = enhanced.__hooks.lifecycle && enhanced.__hooks.lifecycle.unmount;
    if (unmounts) {
      const listenerIndex = unmounts.indexOf(onUnmount);
      if (listenerIndex > -1) {
        unmounts.splice(listenerIndex, 1);
      }
    }
  };
}

/**
 * Triggers the mount event listeners on the element (does nothing if there are no listeners or it's already mounted)
 */
export function triggerMount(base: unknown) {
  if (isWithHooks(base) && base.__hooks.lifecycle && base.__hooks.lifecycle.mount && !base.__hooks.lifecycle.isMountTriggered) {
    console.log('[hook] Mount', base); // todo: For test, remove later
    base.__hooks.lifecycle.isMountTriggered = true;
    [...base.__hooks.lifecycle.mount].forEach((onMount) => onMount());
  }
}

/**
 * Triggers the unmount event listeners on the element (does nothing if there are no listeners or it's already unmounted)
 */
export function triggerUnmount(base: unknown) {
  if (isWithHooks(base) && base.__hooks.lifecycle && base.__hooks.lifecycle.unmount && base.__hooks.lifecycle.isMountTriggered) {
    console.log('[hook] Unmount', base); // todo: For test, remove later
    base.__hooks.lifecycle.isMountTriggered = false;
    [...base.__hooks.lifecycle.unmount].forEach((onUnmount) => onUnmount());
  }
}

/**
 * Checks if the element is in the mounted hook state (the last triggered event from mount/unmount was mount).
 * Undefined means not subscribed or never mounted before.
 */
export function isMountTriggered(base: unknown): boolean | undefined {
  if (!isWithHooks(base)) {
    return undefined;
  }
  return base.__hooks.lifecycle && base.__hooks.lifecycle.isMountTriggered;
}

/**
 * Calls the function when the element is mounted and the other function when unmounted.
 * In contrast to useOnMount, also calls the function during hooking if the element is mounted.
 * Call `unsubscribe` to trigger the unmount handler immediately (if the element is mounted) and stop watching for mounting.
 *
 * @example
 * const stop = useWhileMounted(element, () => {
 *   const intervalId = setInterval(() => console.log('tick'), 1000);
 *   return () => clearInterval(intervalId); // Return an unmount listener
 * });
 */
export function useWhileMounted(base: unknown, onMount: () => () => void): () => void {
  let onUnmount: (() => void) | undefined;

  function handleMount() {
    onUnmount = onMount();
  }

  function handleUnmount() {
    if (onUnmount) {
      onUnmount();
      onUnmount = undefined;
    }
  }

  const stopWatchMount = useOnMount(base, handleMount);
  const stopWatchUnmount = useOnUnmount(base, handleUnmount);

  if (isMountTriggered(base)) {
    handleMount();
  }

  return () => {
    stopWatchMount();
    stopWatchUnmount();
    handleUnmount();
  };
}

/**
 * Attaches an event listener during the element is mounted.
 * Use it to attach event listener to an object outside the element.
 *
 * @example
 * const stop = useListenWhileMounted(element, window, 'resize', () => {
 *   console.log('Window resized');
 * });
 */
export function useListenWhileMounted<K extends keyof HTMLElementEventMap>(base: unknown, target: HTMLElement, event: K, cb: (event: HTMLElementEventMap[K]) => void): () => void; // eslint-disable-line max-len
export function useListenWhileMounted<K extends keyof SVGElementEventMap>(base: unknown, target: SVGElement, event: K, cb: (event: SVGElementEventMap[K]) => void): () => void; // eslint-disable-line max-len
export function useListenWhileMounted(base: unknown, target: EventTarget, event: string, cb: (event: Event) => void): () => void;
export function useListenWhileMounted(base: unknown, target: EventTarget, event: string, cb: (event: Event) => void) {
  return useWhileMounted(base, () => {
    listen(target, event, cb);
    return () => unlisten(target, event, cb);
  });
}

/**
 * Listens to the Observable data change during the element is mounted.
 * Call `stop` to unsubscribe from the observable immediately and stop watching the mount events.
 *
 * @example
 * const stop = useObservable(element, observable, (event) => {
 *   element.foo = event;
 * });
 */
export function useObservable<T>(base: unknown, observable: Observable<T>, onChange: (newValue: T) => void) {
  return useWhileMounted(base, () => {
    const subscription = observable.subscribe(onChange);
    return () => subscription.unsubscribe();
  });
}

/**
 * Listens to the MaybeObservable value change during the element is mounted
 */
export function useMaybeObservable<T>(base: unknown, value: MaybeObservable<T>, onChange: (newValue: T) => void): () => void {
  if (value instanceof Observable) {
    return useObservable(base, value, onChange);
  }

  onChange(value);
  return () => {};
}

/**
 * Listens to an event outside the hooked element while it's mounted
 */
export function useOutsideEvent<P extends keyof HTMLElementEventMap>(base: HTMLElement, name: P, cb: (event: HTMLElementEventMap[P]) => void) {
  return useListenWhileMounted(base, window, name, (event: HTMLElementEventMap[P]) => {
    if (!base.contains(event.target as HTMLElement)) {
      cb(event);
    }
  });
}

/**
 * Converts a MaybeObservable value to BehaviorSubject (that stores the most recent emitted value).
 * The value is updated while the element is mounted.
 *
 * @link https://stackoverflow.com/a/58834889/1118709 Explanation
 */
<<<<<<< HEAD
export function useToBehaviorSubject<T>(base: unknown, observable: MaybeObservable<T>, initial: T): BehaviorSubject<T> {
=======
export function useToBehaviorSubject<T>(base: unknown, observable: MaybeObservable<T>, initial: T): [BehaviorSubject<T>, () => void] {
>>>>>>> 24a3853f
  if (observable instanceof BehaviorSubject) {
    return [observable, () => {}];
  }

  if (observable instanceof Observable) {
    const subject = new BehaviorSubject(initial);
    const stop = useWhileMounted(base, () => {
      const subscription = observable.subscribe(subject);
      return () => subscription.unsubscribe();
    });
    return [subject, stop];
  }

  return [new BehaviorSubject(initial), () => {}];
}<|MERGE_RESOLUTION|>--- conflicted
+++ resolved
@@ -267,11 +267,7 @@
  *
  * @link https://stackoverflow.com/a/58834889/1118709 Explanation
  */
-<<<<<<< HEAD
-export function useToBehaviorSubject<T>(base: unknown, observable: MaybeObservable<T>, initial: T): BehaviorSubject<T> {
-=======
 export function useToBehaviorSubject<T>(base: unknown, observable: MaybeObservable<T>, initial: T): [BehaviorSubject<T>, () => void] {
->>>>>>> 24a3853f
   if (observable instanceof BehaviorSubject) {
     return [observable, () => {}];
   }
