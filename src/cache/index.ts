import {
  dialogToId,
  isDialogInRootFolder,
  messageToId,
  peerMessageToId,
  peerToId,
} from 'helpers/api';
<<<<<<< HEAD
import { Chat, Dialog, Message, User, UserFull, ChatFull } from 'client/schema';
import { considerMinItemMerger } from './fastStorages/dictionary';
=======
import { Chat, Dialog, Message, User, UserFull, ChatFull } from 'mtproto-js';
>>>>>>> 6122187c
import Collection, { GetId, makeGetIdFromProp } from './fastStorages/collection';
import { orderBy } from './fastStorages/indices';
import messageHistory from './fastStorages/indices/messageHistory';
import sharedMediaIndex from './fastStorages/indices/sharedMediaIndex';

// todo: Save the main part of the cache to a persistent storage

/**
 * User repo
 * Ref: https://core.telegram.org/constructor/user
 */
export const userCache = new Collection({
  getId: makeGetIdFromProp('id') as GetId<User, number>,
  itemMerger: considerMinItemMerger,
});

/**
 * Chat repo
 * Ref: https://core.telegram.org/constructor/chat
 */
export const chatCache = new Collection({
  getId: makeGetIdFromProp('id') as GetId<Chat, number>,
  itemMerger(chat1, chat2) {
    // Sometimes server returns channel objects with participants_count value wrongly equal to 0 (for example, in _='messages. ' responses)
    // This is a workaround to not loose the participants information
    if (
      !(chat1._ === 'channel' && chat1.participants_count === 0)
      && chat2._ === 'channel' && chat2.participants_count === 0
    ) {
      return chat1;
    }
    return considerMinItemMerger<Chat>(chat1, chat2);
  },
});

/**
 * Message repo
 * Ref: https://core.telegram.org/constructor/message
 */
export const messageCache = new Collection({
  getId: messageToId as GetId<Message, string>,
  indices: {
    history: messageHistory,
    photoVideos: sharedMediaIndex,
    documents: sharedMediaIndex,
    links: sharedMediaIndex,
  },
});

/**
 * Dialog repo
 * Ref: https://core.telegram.org/type/dialog
 * @todo Leave the manual sort (fetched from the server) for the pinned dialogs
 */
export const dialogCache = new Collection({
  getId: dialogToId as GetId<Dialog, string>,
  indices: {
    order: orderBy<Dialog>(
      (dialog1, dialog2) => {
        // Pinned first
        if (dialog1.pinned !== dialog2.pinned) {
          return (dialog2.pinned ? 1 : 0) - (dialog1.pinned ? 1 : 0);
        }
        // If both are (not) pinned, with most recent message first
        const message1 = messageCache.get(peerMessageToId(dialog1.peer, dialog1.top_message));
        const message2 = messageCache.get(peerMessageToId(dialog2.peer, dialog2.top_message));
        return (message2 && message2._ !== 'messageEmpty' ? message2.date : 0) - (message1 && message1._ !== 'messageEmpty' ? message1.date : 0);
      },
      (dialog) => {
        if (dialog._ === 'dialogFolder') {
          return false;
        }
        if (!isDialogInRootFolder(dialog)) {
          return false;
        }
        if (dialog.peer._ === 'peerChat') {
          const chat = chatCache.get(dialog.peer.chat_id);
          if (chat && chat._ === 'chat' && chat.migrated_to) {
            return false;
          }
        }
        return true;
      },
    ),
  },
});

export const userFullCache = new Collection<UserFull, {}, number>({
  getId: (userFull) => userFull.user.id,
});

export const chatFullCache = new Collection<ChatFull, {}, number>({
  getId: (chatFull) => chatFull.id,
});

export const pinnedMessageCache = new Collection<Message.message, {}, string>({
  getId: (msg: Message.message) => peerToId(msg.to_id),
});

if (process.env.NODE_ENV !== 'production') {
  (window as any).mcache = messageCache;
  (window as any).ccache = chatCache;
  (window as any).dcache = dialogCache;
  (window as any).ucache = userCache;
}<|MERGE_RESOLUTION|>--- conflicted
+++ resolved
@@ -5,12 +5,8 @@
   peerMessageToId,
   peerToId,
 } from 'helpers/api';
-<<<<<<< HEAD
-import { Chat, Dialog, Message, User, UserFull, ChatFull } from 'client/schema';
+import { Chat, Dialog, Message, User, UserFull, ChatFull } from 'mtproto-js';
 import { considerMinItemMerger } from './fastStorages/dictionary';
-=======
-import { Chat, Dialog, Message, User, UserFull, ChatFull } from 'mtproto-js';
->>>>>>> 6122187c
 import Collection, { GetId, makeGetIdFromProp } from './fastStorages/collection';
 import { orderBy } from './fastStorages/indices';
 import messageHistory from './fastStorages/indices/messageHistory';
