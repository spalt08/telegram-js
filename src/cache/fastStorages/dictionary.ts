--- conflicted
+++ resolved
@@ -2,38 +2,19 @@
 import { useWhileMounted } from 'core/hooks';
 import { WithMin } from '../types';
 
-<<<<<<< HEAD
-type ItemListener<T> = (item: Readonly<T> | undefined) => void;
-=======
 export type ItemWatcher<TItem> = (item: Readonly<TItem> | undefined) => void;
 
 export type ChangeEvent<TItem, TKey> = ['add' | 'update' | 'remove', TKey, Readonly<TItem>];
->>>>>>> 24a3853f
 
 /**
  * A simple storage for key-value pairs. Allows to subscribe to changes.
  */
-<<<<<<< HEAD
-export default class Dictionary<TKeyProp extends keyof any, TItem extends { [key in TKeyProp]: keyof any }> {
-  protected data: Record<TItem[TKeyProp], Readonly<TItem>>;
-=======
 export default class Dictionary<TKey extends keyof any, TItem> {
   protected data: Record<TKey, Readonly<TItem>>;
->>>>>>> 24a3853f
 
   /**
    * Notifies about all changes of the dictionary. Don't use it if you need to watch a single item.
    */
-<<<<<<< HEAD
-  public readonly changeSubject = new Subject<['add' | 'update' | 'remove', Readonly<TItem>]>();
-
-  protected itemsListeners = {} as Record<TItem[TKeyProp], ItemListener<TItem>[]>;
-
-  constructor(
-    protected keyProp: TKeyProp,
-    protected considerMin = true, // If true, items with .min=true won't replace items with .min=false
-    data = {} as Record<TItem[TKeyProp], Readonly<TItem>>,
-=======
   public readonly changeSubject = new Subject<ChangeEvent<TItem, TKey>>();
 
   protected itemsWatchers = {} as Record<TKey, ItemWatcher<TItem>[]>;
@@ -41,7 +22,6 @@
   constructor(
     protected considerMin = true, // If true, items with .min=true won't replace items with .min=false
     data = {} as Record<TKey, Readonly<TItem>>,
->>>>>>> 24a3853f
   ) {
     this.data = { ...data };
   }
@@ -49,33 +29,21 @@
   /**
    * Checks if the item with the given key exists in the dictionary
    */
-<<<<<<< HEAD
-  public has(key: TItem[TKeyProp]): boolean {
-=======
   public has(key: TKey): boolean {
->>>>>>> 24a3853f
     return key in this.data;
   }
 
   /**
    * Gets the item with the given key
    */
-<<<<<<< HEAD
-  public get(key: TItem[TKeyProp]): Readonly<TItem> | undefined {
-=======
   public get(key: TKey): Readonly<TItem> | undefined {
->>>>>>> 24a3853f
     return this.data[key];
   }
 
   /**
    * Gets all items
    */
-<<<<<<< HEAD
-  public getAll(): Readonly<Record<TItem[TKeyProp], Readonly<TItem>>> {
-=======
   public getAll(): Readonly<Record<TKey, Readonly<TItem>>> {
->>>>>>> 24a3853f
     return this.data;
   }
 
@@ -89,11 +57,6 @@
   /**
    * Adds or updates the item in the dictionary
    */
-<<<<<<< HEAD
-  public put(items: Readonly<TItem> | Readonly<TItem>[]) {
-    if (Array.isArray(items)) {
-      items.forEach((item) => this.putOne(item));
-=======
   public put(key: TKey, item: Readonly<TItem>): void;
 
   public put(items: Readonly<Record<TKey, Readonly<TItem>>>): void;
@@ -101,7 +64,6 @@
   public put(arg1: any, arg2?: any) {
     if (arg2 === undefined) {
       (Object.keys(arg1) as TKey[]).forEach((key) => this.putOne(key, arg1[key]));
->>>>>>> 24a3853f
     } else {
       this.putOne(arg1, arg2);
     }
@@ -110,11 +72,7 @@
   /**
    * Removes the item with the given key. If there is no such item, does nothing.
    */
-<<<<<<< HEAD
-  public remove(key: TItem[TKeyProp]) {
-=======
   public remove(key: TKey) {
->>>>>>> 24a3853f
     if (this.has(key)) {
       const item = this.data[key];
       delete this.data[key];
@@ -124,39 +82,6 @@
 
   /**
    * Replaces all the items in the dictionary with the given items
-<<<<<<< HEAD
-   */
-  public replaceAll(items: Readonly<TItem>[]) {
-    const toPutKeys = new Set<TItem[TKeyProp]>();
-    const toRemove: Array<TItem[TKeyProp]> = [];
-
-    items.forEach((item) => toPutKeys.add(item[this.keyProp]));
-
-    (Object.keys(this.data) as Array<TItem[TKeyProp]>).forEach((key) => {
-      if (!toPutKeys.has(key)) {
-        toRemove.push(key);
-      }
-    });
-
-    toRemove.forEach((key) => this.remove(key));
-    this.put(items);
-  }
-
-  /**
-   * Add a listener to the item in the dictionary. Undefined value means that the item has been removed.
-   * The return value is a function to call to unsubscribe. Call it when the watcher is unmounted to prevent memory leaks.
-   */
-  public watchItem(key: TItem[TKeyProp], notifyNow: boolean, onChange: ItemListener<TItem>): () => void {
-    if (!this.itemsListeners[key]) {
-      this.itemsListeners[key] = [];
-    }
-
-    this.itemsListeners[key].push(onChange);
-    if (notifyNow) {
-      onChange(this.get(key));
-    }
-
-=======
    */
   public replaceAll(items: Readonly<Record<TKey, Readonly<TItem>>>) {
     const toRemove: Array<TKey> = [];
@@ -181,37 +106,12 @@
     }
 
     this.itemsWatchers[key].push(onChange);
->>>>>>> 24a3853f
     return this.unwatchItem.bind(this, key, onChange);
   }
 
   /**
    * A DOM hook to listen to an item change while the element is mounted
    */
-<<<<<<< HEAD
-  public useWatchItem(base: unknown, key: TItem[TKeyProp], notifyOnStartWatching: boolean, onChange: ItemListener<TItem>) {
-    return useWhileMounted(base, () => this.watchItem(key, notifyOnStartWatching, onChange));
-  }
-
-  /**
-   * Makes a behavior subject that is updated only while the element is mounted.
-   * This subject can be subscribed on directly.
-   */
-  public useItemBehaviorSubject(base: unknown, key: TItem[TKeyProp]): BehaviorSubject<Readonly<TItem> | undefined> {
-    let lastNotifiedItem = this.get(key);
-    const subject = new BehaviorSubject(lastNotifiedItem);
-    this.useWatchItem(base, key, true, (item) => {
-      if (item !== lastNotifiedItem) {
-        lastNotifiedItem = item;
-        subject.next(item);
-      }
-    });
-    return subject;
-  }
-
-  protected putOne(item: Readonly<TItem>) {
-    const key = item[this.keyProp];
-=======
   public useWatchItem(base: unknown, key: TKey, notifyOnStartWatching: boolean, onChange: ItemWatcher<TItem>) {
     return useWhileMounted(base, () => {
       if (notifyOnStartWatching) {
@@ -238,35 +138,16 @@
   }
 
   protected putOne(key: TKey, item: Readonly<TItem>) {
->>>>>>> 24a3853f
     const currentItem = this.data[key];
     if (currentItem) {
       if (item !== currentItem) {
         if (!this.considerMin || (currentItem as WithMin<TItem>).min) {
           this.data[key] = item;
-<<<<<<< HEAD
-          this.notify('update', item);
-=======
           this.notify('update', key, item);
->>>>>>> 24a3853f
         }
       }
     } else {
       this.data[key] = item;
-<<<<<<< HEAD
-      this.notify('add', item);
-    }
-  }
-
-  protected notify(action: 'add' | 'update' | 'remove', item: Readonly<TItem>) {
-    if (this.changeSubject.observers.length > 0) {
-      this.changeSubject.next([action, item]);
-    }
-
-    const key = item[this.keyProp];
-    if (this.itemsListeners[key]) {
-      this.itemsListeners[key].forEach((listener) => {
-=======
       this.notify('add', key, item);
     }
   }
@@ -278,7 +159,6 @@
 
     if (this.itemsWatchers[key]) {
       this.itemsWatchers[key].forEach((listener) => {
->>>>>>> 24a3853f
         try {
           listener(action === 'remove' ? undefined : item);
         } catch (error) {
@@ -289,15 +169,6 @@
     }
   }
 
-<<<<<<< HEAD
-  protected unwatchItem(key: TItem[TKeyProp], onChange: ItemListener<TItem>) {
-    if (this.itemsListeners[key]) {
-      const index = this.itemsListeners[key].indexOf(onChange);
-      if (index >= 0) {
-        this.itemsListeners[key].splice(index, 1);
-        if (this.itemsListeners[key].length === 0) {
-          delete this.itemsListeners[key];
-=======
   protected unwatchItem(key: TKey, onChange: ItemWatcher<TItem>) {
     if (this.itemsWatchers[key]) {
       const index = this.itemsWatchers[key].indexOf(onChange);
@@ -305,7 +176,6 @@
         this.itemsWatchers[key].splice(index, 1);
         if (this.itemsWatchers[key].length === 0) {
           delete this.itemsWatchers[key];
->>>>>>> 24a3853f
         }
       }
     }
