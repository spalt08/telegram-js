--- conflicted
+++ resolved
@@ -4,11 +4,7 @@
 import { getFirstLetters } from 'helpers/data';
 import { messageToDialogPeer, userIdToPeer } from 'helpers/api';
 import { todoAssertHasValue } from 'helpers/other';
-<<<<<<< HEAD
-import { InputPeer, Message, Peer, FileLocation, User, Chat, InputUser, InputDialogPeer } from '../client/schema';
-=======
-import { InputPeer, Message, Peer, FileLocation, User, Chat, InputUser, InputDialogPeer, InputChannel } from './types';
->>>>>>> 948e69c5
+import { InputPeer, Message, Peer, FileLocation, User, Chat, InputUser, InputDialogPeer, InputChannel } from 'client/schema';
 
 interface PeerReference {
   peer: InputPeer;
