import ClientWorker from './worker';
import { WorkerMessage, ClientError } from './worker.types';
import { InputFile, MethodDeclMap, UpdateDeclMap } from '../cache/types';

/**
 * Worker callbacks
 */
type RequestResolver<T> = (err: ClientError | null, res?: T) => void;
type UpdateResolver<T> = (res?: T) => void;
type AnyResolver = (...payload: unknown[]) => void;
type EventResolver = (event: any) => void;
export type UploadResolver = (input: InputFile) => void;
export type UploadProgressResolver = (uploaded: number, total: number) => void;
export type DownloadOptions = { dc_id?: number, mime_type?: string, size: number };
export type DownloadResolver = (url: string) => void;
export type DownloadProgressResolver = (downloaded: number, total: number) => void;

let saveMetaField = 'meta';
let test = false;

if (document.location.search.indexOf('test') !== -1) {
  test = true;
}

if (test) saveMetaField = 'metatest';
/**
 * Vars
 */
const worker = new ClientWorker();
<<<<<<< HEAD
const requests: Record<string, RequestResolver<any>> = {};
const quene: Record<string, AnyResolver> = {};
const updates: Record<string, UpdateResolver<any>[]> = {};
=======
const requests: Record<string, RequestResolver> = {};
const queue: Record<string, AnyResolver> = {};
const updates: Record<string, UpdateResolver[]> = {};
>>>>>>> 3946758a
const eventListeners: Record<string, EventResolver[]> = {};
const clientDebug = localStorage.getItem('debugmt') || document.location.search.indexOf('debug') !== -1;
const dc = +localStorage.getItem('dc')! || 2;
const svc = {
  test,
  baseDC: dc,
  meta: JSON.parse(localStorage.getItem(saveMetaField) || '{}'),
};

export const uploadingFiles: Record<string, { ready: UploadResolver, progress?: UploadProgressResolver }> = {};
export const downloadingFiles: Record<string, { ready: DownloadResolver, progress?: DownloadProgressResolver }> = {};

/**
 * Init client
 */
worker.postMessage({
  id: '',
  type: 'init',
  payload: {
    dc,
    test: svc.test,
    debug: clientDebug,
    meta: svc.meta,
  },
} as WorkerMessage);

/**
 * Pass online / offline events
 */
window.addEventListener('online', () => worker.postMessage({ type: 'windowEvent', payload: 'online' }));
window.addEventListener('offline', () => worker.postMessage({ type: 'windowEvent', payload: 'offline' }));

/**
 * Make RPC API request
 */
function call(method: string, ...args: unknown[]): void {
  const id = method + Date.now().toString() + Math.random() * 1000;

  let params: Record<string, any> = {};
  let headers: Record<string, any> = {};
  let cb: RequestResolver<unknown> | undefined;

  if (typeof args[0] === 'object') params = args[0] as Record<string, any>;
  if (args.length > 1 && typeof args[1] === 'object') headers = args[1] as Record<string, any>;
  if (args.length > 1 && typeof args[1] === 'function') cb = args[1] as RequestResolver<any>;
  if (args.length > 2 && typeof args[2] === 'function') cb = args[2] as RequestResolver<any>;

  worker.postMessage({
    id,
    type: 'call',
    payload: { method, params, headers },
  } as WorkerMessage);

  if (cb) requests[id] = cb;
}

function callAsync(method: string, data: unknown, headers: unknown): Promise<unknown> {
  return new Promise((resolve, reject) => {
    call(method, data, headers, (err: any, res: any) => {
      if (err) {
        reject(err);
      }
      resolve(res);
    });
  });
}

/**
 * Any task wrapper
 */
export function task(type: WorkerMessage['type'], payload: any, cb?: AnyResolver) {
  const id = type + Date.now().toString() + Math.random() * 1000;
  worker.postMessage({ id, type, payload } as WorkerMessage);
  if (cb) queue[id] = cb;
}

/**
 * Subscribe client event
 */
function subscribe(type: string, cb: EventResolver) {
  if (!eventListeners[type]) eventListeners[type] = [];
  eventListeners[type].push(cb);
}

/**
 * Emit client event
 */
function emit(type: string, data: any) {
  if (!eventListeners[type]) eventListeners[type] = [];

  for (let i = 0; i < eventListeners[type].length; i++) {
    eventListeners[type][i](data);
  }
}

/**
 * Subscribe RPC update
 */
function on(predicate: string, cb: UpdateResolver<any>) {
  if (!updates[predicate]) {
    updates[predicate] = [];

    worker.postMessage({
      id: predicate,
      type: 'update',
      payload: {},
    } as WorkerMessage);
  }

  updates[predicate].push(cb);
}

/**
 * Message resolver
 */
worker.onmessage = (event: MessageEvent) => {
  if (!event.data || !event.data.type) return;

  const data = event.data as WorkerMessage;

  switch (data.type) {
    case 'call':
      if (requests[event.data.id]) requests[event.data.id](data.payload.err, data.payload.result);
      delete requests[event.data.id];
      break;

    case 'update':
      for (let i = 0; i < updates[event.data.id].length; i += 1) {
        updates[event.data.id][i](data.payload);
      }
      break;

    case 'meta':
      svc.meta = data.payload;
      break;

    case 'network':
      emit('networkChanged', data.payload);
      break;

    case 'upload_progress': {
      const resolvers = uploadingFiles[data.payload.id];
      if (resolvers && resolvers.progress) resolvers.progress(data.payload.uploaded, data.payload.total);
      break;
    }

    case 'upload_ready': {
      const resolvers = uploadingFiles[data.payload.id];
      if (resolvers) {
        resolvers.ready(data.payload.inputFile);
        delete uploadingFiles[data.payload.id];
      }
      break;
    }

    case 'download_progress': {
      const resolvers = downloadingFiles[data.payload.id];
      if (resolvers && resolvers.progress) resolvers.progress(data.payload.downloaded, data.payload.total);
      break;
    }

    case 'download_ready': {
      const resolvers = downloadingFiles[data.payload.id];
      if (resolvers) {
        resolvers.ready(data.payload.url);
        delete downloadingFiles[data.payload.id];
      }
      break;
    }

    default:
      if (event.data.id && queue[event.data.id]) {
        queue[event.data.id](data.payload);
        delete queue[event.data.id];
      }
  }
};

// Returns id of authorized user
function getUserID(): number {
  return svc.meta && svc.meta[dc] ? svc.meta[dc].userID as number : 0;
}

// Returns base datacenter
function getBaseDC(): number {
  return dc;
}

// Switches base datacenter
function setBaseDC(dc_id: number) {
  svc.baseDC = dc_id;
  localStorage.setItem('dc', dc_id.toString());

  worker.postMessage({
    id: '',
    type: 'switch_dc',
    payload: dc_id,
  } as WorkerMessage);
}

// Returns result of kdf hash algo
function getPasswordKdfAsync(algo: any, password: string, cb: AnyResolver) {
  task('password_kdf', { algo, password }, cb);
}

function authorize(dc_id: number, cb?: AnyResolver) {
  task('authorize', dc_id, cb);
}

interface Client {
  svc: typeof svc;
  call<M extends keyof MethodDeclMap>(
    method: M,
    data: MethodDeclMap[M]['req'],
    cb?: RequestResolver<MethodDeclMap[M]['res']>): void;
  call<M extends keyof MethodDeclMap>(
    method: M,
    data: MethodDeclMap[M]['req'],
    headers: Record<string, unknown>,
    cb?: RequestResolver<MethodDeclMap[M]['res']>): void;
  callAsync<M extends keyof MethodDeclMap>(
    method: M,
    data: MethodDeclMap[M]['req'],
    headers?: Record<string, unknown>): Promise<MethodDeclMap[M]['res']>;
  on: typeof subscribe;
  updates: {
    on: <U extends keyof UpdateDeclMap>(predicate: U, cb: UpdateResolver<UpdateDeclMap[U]>) => void;
  };
  getUserID: typeof getUserID;
  getBaseDC: typeof getBaseDC;
  setBaseDC: typeof setBaseDC;
  getPasswordKdfAsync: typeof getPasswordKdfAsync;
  authorize: typeof authorize;
  storage: Storage;
}

const client: Client = {
  svc,
  call,
  callAsync,
  on: subscribe,
  updates: {
    on,
  },
  getUserID,
  getBaseDC,
  setBaseDC,
  getPasswordKdfAsync,
  authorize,
  storage: window.localStorage,
};

/**
 * Cache client meta after page closing
 */
window.addEventListener('beforeunload', () => {
  client.storage.setItem(saveMetaField, JSON.stringify(svc.meta));
});

(window as any).client = client;

export default client;<|MERGE_RESOLUTION|>--- conflicted
+++ resolved
@@ -27,15 +27,9 @@
  * Vars
  */
 const worker = new ClientWorker();
-<<<<<<< HEAD
 const requests: Record<string, RequestResolver<any>> = {};
-const quene: Record<string, AnyResolver> = {};
+const queue: Record<string, AnyResolver> = {};
 const updates: Record<string, UpdateResolver<any>[]> = {};
-=======
-const requests: Record<string, RequestResolver> = {};
-const queue: Record<string, AnyResolver> = {};
-const updates: Record<string, UpdateResolver[]> = {};
->>>>>>> 3946758a
 const eventListeners: Record<string, EventResolver[]> = {};
 const clientDebug = localStorage.getItem('debugmt') || document.location.search.indexOf('debug') !== -1;
 const dc = +localStorage.getItem('dc')! || 2;
