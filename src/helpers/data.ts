import binarySearch from 'binary-search';

/*
Helper functions to work with a pure data not related to any business logic
 */

export function arrayToMap<K extends keyof any, T extends { [key in K]: keyof any }>(items: T[], key: K): Record<T[K], T> {
  const map = {} as Record<T[K], T>;
  for (let i = 0; i < items.length; ++i) {
    map[items[i][key]] = items[i];
  }
  return map;
}

export function mapObject<T, P, K extends keyof any>(object: Record<K, T>, map: (value: T) => P): Record<K, P> {
  const newObject = {} as Record<K, P>;
  (Object.keys(object) as K[]).forEach((key) => {
    newObject[key] = map(object[key]);
  });
  return newObject;
}

// https://stackoverflow.com/q/4467539/1118709
export function modulo(dividend: number, divider: number): number {
  return ((dividend % divider) + divider) % divider;
}

/**
 * Puts items from ordered array `source` to ordered array `destination` (modifies it by reference) and keeps the given
 * order. Returns a boolean that says whether `destination` was modified.
 *
 * @see Array.prototype.sort for the `compare` description. It describes both arrays.
 * @todo Consider using binary tree instead
 */
export function mergeOrderedArrays<T>(
  destination: T[],
  source: Readonly<T[]>,
  compare: (a: T, b: T) => number,
): boolean {
  if (!source.length) {
    return false;
  }

  function findInArray(array: T[], item: T): number {
    const rawValue = binarySearch(array, item, compare);
    return rawValue >= 0 ? rawValue : (-rawValue - 1.5);
  }

  // Find a position where to insert. If the given ids ranges intersect.
  const startIndex = Math.ceil(findInArray(destination, source[0]));
  const endIndex = Math.floor(findInArray(destination, source[source.length - 1])) + 1;

  // Join the source with the destination items from the found position
  const intersection = [];
  let hasNewItems = false;
  for (let dstI = startIndex, srcI = 0; dstI < endIndex || srcI < source.length;) {
    // eslint-disable-next-line no-nested-ternary
    const compareResult = dstI < endIndex && srcI < source.length
      ? compare(destination[dstI], source[srcI])
      : (dstI < endIndex ? -1 : 1);

    if (compareResult === 0) {
      intersection.push(destination[dstI]);
      dstI += 1;
      srcI += 1;
    } else if (compareResult < 0) {
      intersection.push(destination[dstI]);
      dstI += 1;
    } else {
      intersection.push(source[srcI]);
      srcI += 1;
      hasNewItems = true;
    }
  }
  if (!hasNewItems) {
    return false;
  }

  destination.splice(startIndex, endIndex - startIndex, ...intersection);
  return true;
}

// From https://developer.mozilla.org/en-US/docs/Web/JavaScript/Guide/Regular_Expressions#Escaping
export function escapeRegExp(string: string) {
  return string.replace(/[.*+?^${}()|[\]\\]/g, '\\$&');
}

export function getFirstLetter(str: string) {
  if (!str) return '';
  for (let i = 0; i < str.length; i++) {
    if (str[i].toUpperCase() !== str[i].toLowerCase()) {
      return str[i];
    }
    if (str[i] >= '0' && str[i] <= '9') {
      return str[i];
    }
  }

  return '';
}

export function getFirstLetters(title: string) {
  if (!title) return '';
  if (title.length === 0) return '';

  const split = title.split(' ');
  if (split.length === 1) {
    return getFirstLetter(split[0]);
  }
  if (split.length > 1) {
    return getFirstLetter(split[0]) + getFirstLetter(split[1]);
  }

  return '';
}

<<<<<<< HEAD
// const encoder = new TextEncoder();
// const decoder = new TextDecoder();

// export function serializeString(str: string): string {
//   return `0${str.length.toString(16)}`.slice(-2) + encoder.encode(str);
// }

// export function serializeNumber(number: number): string {
//   const hex = number.toString(16);
//   return serializeString(hex);
// }

// export function serializeArrayBuffer(ab: ArrayBuffer): string {
//   const uint = new Uint8Array(ab);
//   let hex = '';
//   for (let i = 0; i < uint.length; i++) hex += `0${uint}`
//   return serializeString(hex);
// }

// export function serialize(data: any): string {
//   const keys = Object.keys(data);
//   let str = '';

//   for (let i = 0; i < keys.length; i++) {
//     const entry = data[keys[i]];

//     str += keys[i];
//     str += '_';

//     if (typeof entry === 'string') str += serializeString(entry);
//     else if (typeof entry === 'number') str += serializeNumber(entry);
//   }
// }
=======
export function areIteratorsEqual(it1: Iterator<any, any, undefined>, it2: Iterator<any, any, undefined>): boolean {
  while (true) {
    const result1 = it1.next();
    const result2 = it2.next();

    if (result1.done !== result2.done || result1.value !== result2.value) {
      return false;
    }

    if (result1.done) {
      return true;
    }
  }
}
>>>>>>> adeafa8a
<|MERGE_RESOLUTION|>--- conflicted
+++ resolved
@@ -114,41 +114,6 @@
   return '';
 }
 
-<<<<<<< HEAD
-// const encoder = new TextEncoder();
-// const decoder = new TextDecoder();
-
-// export function serializeString(str: string): string {
-//   return `0${str.length.toString(16)}`.slice(-2) + encoder.encode(str);
-// }
-
-// export function serializeNumber(number: number): string {
-//   const hex = number.toString(16);
-//   return serializeString(hex);
-// }
-
-// export function serializeArrayBuffer(ab: ArrayBuffer): string {
-//   const uint = new Uint8Array(ab);
-//   let hex = '';
-//   for (let i = 0; i < uint.length; i++) hex += `0${uint}`
-//   return serializeString(hex);
-// }
-
-// export function serialize(data: any): string {
-//   const keys = Object.keys(data);
-//   let str = '';
-
-//   for (let i = 0; i < keys.length; i++) {
-//     const entry = data[keys[i]];
-
-//     str += keys[i];
-//     str += '_';
-
-//     if (typeof entry === 'string') str += serializeString(entry);
-//     else if (typeof entry === 'number') str += serializeNumber(entry);
-//   }
-// }
-=======
 export function areIteratorsEqual(it1: Iterator<any, any, undefined>, it2: Iterator<any, any, undefined>): boolean {
   while (true) {
     const result1 = it1.next();
@@ -162,5 +127,4 @@
       return true;
     }
   }
-}
->>>>>>> adeafa8a
+}