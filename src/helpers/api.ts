import { Dialog, Peer } from 'cache/types';

<<<<<<< HEAD
// Convert Peer to InputPeer
export function inputPeer(peer: Peer, reference?: { peer: InputPeer, message: Message }): InputPeer {
=======
export function peerToId(peer: Peer) {
>>>>>>> 24a3853f
  switch (peer._) {
    case 'peerChannel': return `channel_${peer.channel_id}`;
    case 'peerChat': return `chat_${peer.chat_id}`;
    case 'peerUser': return `user_${peer.user_id}`;
    default: throw TypeError('Unknown peer type');
  }
}

<<<<<<< HEAD
// Conver Peer to unique key
export function peerToKey(peer: Peer): string {
  switch (peer._) {
    case 'peerUser': return `user${peer.user_id}`;
    case 'peerChannel': return `channel${peer.channel_id}`;
    case 'peerChat': return `chat${peer.chat_id}`;
    default: throw new Error('Unknown peer');
  }
=======
export function dialogToId(dialog: Dialog) {
  return peerToId(dialog.peer);
>>>>>>> 24a3853f
}<|MERGE_RESOLUTION|>--- conflicted
+++ resolved
@@ -1,11 +1,6 @@
 import { Dialog, Peer } from 'cache/types';
 
-<<<<<<< HEAD
-// Convert Peer to InputPeer
-export function inputPeer(peer: Peer, reference?: { peer: InputPeer, message: Message }): InputPeer {
-=======
 export function peerToId(peer: Peer) {
->>>>>>> 24a3853f
   switch (peer._) {
     case 'peerChannel': return `channel_${peer.channel_id}`;
     case 'peerChat': return `chat_${peer.chat_id}`;
@@ -14,17 +9,6 @@
   }
 }
 
-<<<<<<< HEAD
-// Conver Peer to unique key
-export function peerToKey(peer: Peer): string {
-  switch (peer._) {
-    case 'peerUser': return `user${peer.user_id}`;
-    case 'peerChannel': return `channel${peer.channel_id}`;
-    case 'peerChat': return `chat${peer.chat_id}`;
-    default: throw new Error('Unknown peer');
-  }
-=======
 export function dialogToId(dialog: Dialog) {
   return peerToId(dialog.peer);
->>>>>>> 24a3853f
 }