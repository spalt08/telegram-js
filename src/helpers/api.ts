<<<<<<< HEAD
import { Dialog, Peer, Message, Updates, UserStatus } from 'client/schema';
=======
import { Dialog, Peer, Message, Updates } from 'mtproto-js';
>>>>>>> 6122187c
import { ARCHIVE_FOLDER_ID, ROOT_FOLDER_ID } from 'const/api';
import { todoAssertHasValue } from './other';

export function peerToId(peer: Peer): string {
  switch (peer._) {
    case 'peerChannel': return `channel_${peer.channel_id}`;
    case 'peerChat': return `chat_${peer.chat_id}`;
    case 'peerUser': return `user_${peer.user_id}`;
    default: throw TypeError('Unknown peer type');
  }
}

export function peerIdToPeer(id: string): Peer {
  if (id.startsWith('channel_')) {
    return { _: 'peerChannel', channel_id: Number(id.slice(8)) };
  }
  if (id.startsWith('chat_')) {
    return { _: 'peerChat', chat_id: Number(id.slice(5)) };
  }
  if (id.startsWith('user_')) {
    return { _: 'peerUser', user_id: Number(id.slice(5)) };
  }
  throw TypeError('Unknown peer type');
}

export function dialogPeerToDialogId(peer: Peer) {
  return peerToId(peer);
}

export function dialogToId(dialog: Readonly<Dialog>): string {
  if (dialog._ === 'dialogFolder') {
    return `folder_${dialog.folder.id}`;
  }
  return dialogPeerToDialogId(dialog.peer);
}

// Use it to convert a user message id to the message cache key
export function getUserMessageId(messageId: number): string {
  return `users_${messageId}`;
}

export function peerMessageToId(peer: Peer, messageId: number): string {
  if (peer._ === 'peerUser' || peer._ === 'peerChat') {
    // All the dialogs with user share a single messages counter
    return getUserMessageId(messageId);
  }
  return `${peerToId(peer)}_${messageId}`;
}

export function messageToDialogPeer(message: Readonly<Exclude<Message, Message.messageEmpty>>): Peer;
export function messageToDialogPeer(message: Readonly<Message.messageEmpty>): undefined;
export function messageToDialogPeer(message: Readonly<Message>): Peer | undefined;
export function messageToDialogPeer(message: Readonly<Message>): Peer | undefined {
  if (message._ === 'messageEmpty') return undefined;
  if (message.to_id._ === 'peerUser' && !message.out) return { _: 'peerUser', user_id: todoAssertHasValue(message.from_id) };
  return message.to_id;
}

export function messageToId(message: Readonly<Message>): string {
  if (message._ === 'messageEmpty') return `deleted_${message.id}`;
  return peerMessageToId(messageToDialogPeer(message), message.id);
}

export function messageIdToId(messageId: string) {
  const dividerPosition = messageId.lastIndexOf('_');
  return Number(messageId.slice(dividerPosition + 1));
}

/**
 * @return
 * <0 The first message is older than the second
 * =0 Messages are the same
 * >0 The first message is newer than the second
 */
export function compareSamePeerMessageIds(id1: string, id2: string): number {
  if (id1 === id2) {
    return 0;
  }
  if (id1.length !== id2.length) {
    return id1.length - id2.length;
  }
  return id1 < id2 ? -1 : 1;
}

export function userIdToPeer(id: number): Peer {
  return { _: 'peerUser', user_id: id };
}

export function shortMessageToMessage(self: number, message: Updates.updateShortMessage): Message {
  return {
    ...message,
    _: 'message',
    from_id: message.out ? self : message.user_id,
    to_id: {
      _: 'peerUser',
      user_id: message.user_id,
    },
    media: { _: 'messageMediaEmpty' },
    entities: [],
  };
}

export function shortChatMessageToMessage(message: Updates.updateShortChatMessage): Message {
  const peer: Peer = {
    _: 'peerChat',
    chat_id: message.chat_id,
  };

  return {
    ...message,
    _: 'message',
    to_id: peer,
    media: { _: 'messageMediaEmpty' },
  };
}

export function isDialogInRootFolder(dialog: Dialog) {
  return dialog._ === 'dialogFolder' || dialog.folder_id === ROOT_FOLDER_ID || !dialog.folder_id;
}

export function isDialogArchived(dialog: Dialog) {
  return dialog._ !== 'dialogFolder' && dialog.folder_id === ARCHIVE_FOLDER_ID;
}

export function getDialogLastReadMessageId(dialog: Dialog.dialog) {
  // Not perfect but suitable for most cases
  return dialog.unread_count > 0 ? dialog.read_inbox_max_id : dialog.top_message;
}

export function arePeersSame(peer1: Peer | null | undefined, peer2: Peer | null | undefined) {
  return (!!peer1 && peerToId(peer1)) === (!!peer2 && peerToId(peer2));
}

export function areUserStatusesEqual(status1: UserStatus | undefined, status2: UserStatus | undefined): boolean {
  if (status1 === status2) {
    return true;
  }
  if (status1 === undefined || status2 === undefined) {
    return false;
  }
  if (status1._ !== status2._) {
    return false;
  }
  switch (status1._) {
    case 'userStatusOnline': return status1.expires === (status2 as typeof status1).expires;
    case 'userStatusOffline': return status1.was_online === (status2 as typeof status1).was_online;
    default: return true;
  }
}<|MERGE_RESOLUTION|>--- conflicted
+++ resolved
@@ -1,8 +1,4 @@
-<<<<<<< HEAD
-import { Dialog, Peer, Message, Updates, UserStatus } from 'client/schema';
-=======
-import { Dialog, Peer, Message, Updates } from 'mtproto-js';
->>>>>>> 6122187c
+import { Dialog, Peer, Message, Updates, UserStatus } from 'mtproto-js';
 import { ARCHIVE_FOLDER_ID, ROOT_FOLDER_ID } from 'const/api';
 import { todoAssertHasValue } from './other';
 
