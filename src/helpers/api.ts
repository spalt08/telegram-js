<<<<<<< HEAD
=======
import {
  Dialog,
  Peer,
  Message,
  Updates,
  UserStatus,
  InputPeer,
  InputDialogPeer,
  DialogPeer,
  Document,
} from 'mtproto-js';
>>>>>>> b8ef20d1
import client from 'client/client';
import { Dialog, DialogPeer, InputDialogPeer, InputPeer, Message, Peer, Updates, UserStatus } from 'mtproto-js';
import { todoAssertHasValue } from './other';

export function peerToId(peer: Peer): string {
  switch (peer._) {
    case 'peerChannel': return `channel_${peer.channel_id}`;
    case 'peerChat': return `chat_${peer.chat_id}`;
    case 'peerUser': return `user_${peer.user_id}`;
    default: throw TypeError('Unknown peer type');
  }
}

export function peerIdToPeer(id: string): Peer {
  if (id.startsWith('channel_')) {
    return { _: 'peerChannel', channel_id: Number(id.slice(8)) };
  }
  if (id.startsWith('chat_')) {
    return { _: 'peerChat', chat_id: Number(id.slice(5)) };
  }
  if (id.startsWith('user_')) {
    return { _: 'peerUser', user_id: Number(id.slice(5)) };
  }
  throw TypeError('Unknown peer type');
}

export function peerToDialogId(peer: Peer) {
  return peerToId(peer);
}

export function dialogPeerToDialogId(dialogPeer: DialogPeer) {
  if (dialogPeer._ === 'dialogPeerFolder') {
    return `folder_${dialogPeer.folder_id}`;
  }
  return peerToDialogId(dialogPeer.peer);
}

export function dialogIdToDialogPeer(id: string): DialogPeer {
  if (id.startsWith('folder_')) {
    return { _: 'dialogPeerFolder', folder_id: Number(id.slice(7)) };
  }
  return { _: 'dialogPeer', peer: peerIdToPeer(id) };
}

export function dialogToId(dialog: Readonly<Dialog>): string {
  if (dialog._ === 'dialogFolder') {
    return `folder_${dialog.folder.id}`;
  }
  return peerToDialogId(dialog.peer);
}

// Use it to convert a user message id to the message cache key
export function getUserMessageId(messageId: number): string {
  return `users_${messageId}`;
}

export function peerMessageToId(peer: Peer, messageId: number): string {
  if (peer._ === 'peerUser' || peer._ === 'peerChat') {
    // All the dialogs with user share a single messages counter
    return getUserMessageId(messageId);
  }
  return `${peerToId(peer)}_${messageId}`;
}

export function messageToDialogPeer(message: Readonly<Exclude<Message, Message.messageEmpty>>): Peer;
export function messageToDialogPeer(message: Readonly<Message.messageEmpty>): undefined;
export function messageToDialogPeer(message: Readonly<Message>): Peer | undefined;
export function messageToDialogPeer(message: Readonly<Message>): Peer | undefined {
  if (message._ === 'messageEmpty') return undefined;
  if (message.to_id._ === 'peerUser' && !message.out) return { _: 'peerUser', user_id: todoAssertHasValue(message.from_id) };
  return message.to_id;
}

export function messageToId(message: Readonly<Message>): string {
  if (message._ === 'messageEmpty') return `deleted_${message.id}`;
  return peerMessageToId(messageToDialogPeer(message), message.id);
}

export function messageIdToId(messageId: string) {
  const dividerPosition = messageId.lastIndexOf('_');
  return Number(messageId.slice(dividerPosition + 1));
}

/**
 * @return
 * <0 The first message is older than the second
 * =0 Messages are the same
 * >0 The first message is newer than the second
 */
export function compareSamePeerMessageIds(id1: string, id2: string): number {
  if (id1 === id2) {
    return 0;
  }
  if (id1.length !== id2.length) {
    return id1.length - id2.length;
  }
  return id1 < id2 ? -1 : 1;
}

export function userIdToPeer(id: number): Peer {
  return { _: 'peerUser', user_id: id };
}

export function chatIdToPeer(id: number): Peer {
  return { _: 'peerChat', chat_id: id };
}

export function channelIdToPeer(id: number): Peer {
  return { _: 'peerChannel', channel_id: id };
}

export function shortMessageToMessage(self: number, message: Updates.updateShortMessage): Message {
  return {
    ...message,
    _: 'message',
    from_id: message.out ? self : message.user_id,
    to_id: {
      _: 'peerUser',
      user_id: message.user_id,
    },
    media: { _: 'messageMediaEmpty' },
    entities: [],
  };
}

export function shortChatMessageToMessage(message: Updates.updateShortChatMessage): Message {
  const peer: Peer = {
    _: 'peerChat',
    chat_id: message.chat_id,
  };

  return {
    ...message,
    _: 'message',
    to_id: peer,
    media: { _: 'messageMediaEmpty' },
  };
}

export function isDialogInFolder(dialog: Readonly<Dialog>, folderId: number | undefined): boolean {
  if (!folderId) {
    return dialog._ !== 'dialog' || !dialog.folder_id;
  }
  return dialog._ === 'dialog' && dialog.folder_id === folderId;
}

export function getDialogLastReadMessageId(dialog: Dialog.dialog) {
  // Not perfect but suitable for most cases
  return dialog.unread_count > 0 ? dialog.read_inbox_max_id : dialog.top_message;
}

export function arePeersSame(peer1: Peer | null | undefined, peer2: Peer | null | undefined) {
  return (!!peer1 && peerToId(peer1)) === (!!peer2 && peerToId(peer2));
}

export function areUserStatusesEqual(status1: UserStatus | undefined, status2: UserStatus | undefined): boolean {
  if (status1 === status2) {
    return true;
  }
  if (status1 === undefined || status2 === undefined) {
    return false;
  }
  if (status1._ !== status2._) {
    return false;
  }
  switch (status1._) {
    case 'userStatusOnline': return status1.expires === (status2 as typeof status1).expires;
    case 'userStatusOffline': return status1.was_online === (status2 as typeof status1).was_online;
    default: return true;
  }
}

export function isSelf(peer: Peer) {
  return peer._ === 'peerUser' && peer.user_id === client.getUserID();
}

export function inputPeerToPeer(peer: InputPeer): Peer | null {
  switch (peer._) {
    case 'inputPeerChat':
      return { _: 'peerChat', chat_id: peer.chat_id };
    case 'inputPeerUser':
    case 'inputPeerUserFromMessage':
      return { _: 'peerUser', user_id: peer.user_id };
    case 'inputPeerChannel':
    case 'inputPeerChannelFromMessage':
      return { _: 'peerChannel', channel_id: peer.channel_id };
    case 'inputPeerSelf':
      return { _: 'peerUser', user_id: client.getUserID() };
    default:
      return null;
  }
}

export function inputPeerToInputDialogPeer(inputPeer: InputPeer): InputDialogPeer.inputDialogPeer {
  return {
    _: 'inputDialogPeer',
    peer: inputPeer,
  };
}

export function peerToDialogPeer(peer: Peer): DialogPeer {
  return {
    _: 'dialogPeer',
    peer,
  };
}

export function isDialogUnread(dialog: Dialog): boolean {
  if (dialog._ === 'dialog') {
    return dialog.unread_count > 0 || !!dialog.unread_mark;
  }
  return dialog.unread_muted_peers_count > 0 || dialog.unread_unmuted_peers_count > 0;
}

export function isDialogMuted(dialog: Dialog): boolean {
  if (dialog._ !== 'dialog') {
    return false;
  }
  return dialog.notify_settings && dialog.notify_settings.mute_until! > 0;
}

export function dialogIdToPeer(id: string): Peer | null {
  const dialogPeer = dialogIdToDialogPeer(id);
  if (dialogPeer._ === 'dialogPeer') {
    return dialogPeer.peer;
  }
  return null;
}

export function getMessageDocument(message: Readonly<Message>): Document.document | undefined {
  if (message._ !== 'message') return undefined;
  if (message.media?._ !== 'messageMediaDocument') return undefined;
  if (message.media.document?._ !== 'document') return undefined;
  return message.media.document;
}<|MERGE_RESOLUTION|>--- conflicted
+++ resolved
@@ -1,19 +1,5 @@
-<<<<<<< HEAD
-=======
-import {
-  Dialog,
-  Peer,
-  Message,
-  Updates,
-  UserStatus,
-  InputPeer,
-  InputDialogPeer,
-  DialogPeer,
-  Document,
-} from 'mtproto-js';
->>>>>>> b8ef20d1
 import client from 'client/client';
-import { Dialog, DialogPeer, InputDialogPeer, InputPeer, Message, Peer, Updates, UserStatus } from 'mtproto-js';
+import { Dialog, DialogPeer, Document, InputDialogPeer, InputPeer, Message, Peer, Updates, UserStatus } from 'mtproto-js';
 import { todoAssertHasValue } from './other';
 
 export function peerToId(peer: Peer): string {
