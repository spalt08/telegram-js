import { dialogCache, messageCache } from 'cache';
import { peerToInputChannel, peerToInputPeer } from 'cache/accessors';
import client, { fetchUpdates } from 'client/client';
import { arePeersSame, dialogPeerToDialogId, getDialogLastReadMessageId, getUserMessageId, peerMessageToId, shortChatMessageToMessage, shortMessageToMessage } from 'helpers/api';
import { ChannelsGetMessages, Dialog, InputMedia, Message, MessagesGetMessages, MessagesMessages, MessagesSendMedia, MethodDeclMap, Peer } from 'mtproto-js';
import { BehaviorSubject, Subject } from 'rxjs';
import { first } from 'rxjs/operators';
import makeMessageChunk, { MessageChunkService, MessageHistoryChunk } from './message_chunk';
import { Direction } from './types';

const emptyHistory: MessageHistoryChunk = { ids: [] };

export type PeerScrollTarget
  = 'auto' // Decide where to scroll automatically
  | 'firstUnread' // Scroll to the first unread message; if there is no last read message id, then to the bottom
  | 'none' // Don't scroll (stay as is);
  | number; // Message sequential id to stroll to; Infinity to go to the newest; -Infinity to go to the oldest.

/**
 * Singleton service class for handling messages stuff
 */
export default class MessagesService {
  readonly activePeer = new BehaviorSubject<Peer | null>(null);

  readonly focusMessage = new Subject<{ id: number, direction: Direction, highlight?: boolean }>();

  readonly history = new BehaviorSubject<MessageHistoryChunk>(emptyHistory);

  // True when there is one chunk showing and another one is loading to replace the current one
  readonly loadingNextChunk = new BehaviorSubject(false);

  readonly pendingMessages: Record<string, Message.message> = {};

  protected currentChunk?: MessageChunkService;

  protected nextChunk?: MessageChunkService;

  readonly replyToMessageID = new BehaviorSubject('');

  constructor() {
    client.updates.on('updateNewMessage', (update) => {
      this.pushMessages([update.message]);
    });

    client.updates.on('updateShortMessage', (update) => {
      const message = shortMessageToMessage(client.getUserID(), update);
      this.pushMessages([message]);
    });

    client.updates.on('updateShortChatMessage', (update) => {
      const message = shortChatMessageToMessage(update);
      this.pushMessages([message]);
    });

    client.updates.on('updateNewChannelMessage', (update) => {
      this.pushMessages([update.message]);
    });

    client.updates.on('updateDeleteMessages', (update) => {
      update.messages.forEach((messageId: number) => messageCache.remove(getUserMessageId(messageId)));
    });

    client.updates.on('updateDeleteChannelMessages', (update) => {
      // console.log('updateDeleteChannelMessages', update);
      update.messages.forEach((messageId: number) => messageCache.remove(
        peerMessageToId({ _: 'peerChannel', channel_id: update.channel_id }, messageId),
      ));
    });

<<<<<<< HEAD
    client.updates.on('updateEditMessage', (update: Update.updateEditMessage) => {
      messageCache.put(update.message);
    });

    client.updates.on('updateEditChannelMessage', (update: Update.updateEditChannelMessage) => {
      messageCache.put(update.message);
    });

    client.updates.on('updateMessageID', ({ id, random_id }: Update.updateMessageID) => {
=======
    client.updates.on('updateMessageID', ({ id, random_id }) => {
>>>>>>> 1feb33d8
      const msg = this.pendingMessages[random_id];
      if (!msg) return;

      msg.id = id;
      messageCache.indices.history.putNewestMessages([msg]);
      delete this.pendingMessages[random_id];
    });

    client.updates.on('updateShortSentMessage', (update) => {
      const pending = Object.keys(this.pendingMessages);

      if (pending.length >= 0) {
        const randId = pending[0];
        const msg = this.pendingMessages[randId];

        msg.id = update.id;
        msg.date = update.date;
        msg.entities = update.entities;
        msg.media = update.media;

        messageCache.indices.history.putNewestMessages([msg]);
        delete this.pendingMessages[randId];
      }
    });
  }

  selectPeer(peer: Peer | null, target: PeerScrollTarget = 'auto') {
    const messageId = this.peerScrollTargetToMessageId(peer, target);
    const isPeerChanged = !arePeersSame(this.activePeer.value, peer);

    let isChunkChanged = false;
    let focusedMessageDirection = Direction.Around;
    if (isPeerChanged) {
      isChunkChanged = true;
    } else if (this.currentChunk && messageId) {
      const messagePosition = this.currentChunk.getMessageRelation(messageId);
      if (messagePosition !== 0) {
        isChunkChanged = true;
        if (messagePosition !== null) {
          focusedMessageDirection = messagePosition < 0 ? Direction.Older : Direction.Newer;
        }
      }
    }

    if (isPeerChanged) {
      this.activePeer.next(peer);
    }

    if (isChunkChanged) {
      if (peer) {
        if (!isPeerChanged && this.currentChunk) {
          // Keep the current chunk until the next is loaded
          // Don't recreate the next chunk if it contains the target message
          if (!this.nextChunk || this.nextChunk.getMessageRelation(messageId!) !== 0) {
            if (this.nextChunk) {
              this.nextChunk.destroy();
            }
            const nextChunk = makeMessageChunk(peer, messageId!);
            this.nextChunk = nextChunk;
            this.loadingNextChunk.next(true);

            // Wait until the next chunk is loaded to make it the be the current chunk
            nextChunk.history
              .pipe(first(({ ids, loadingNewer, loadingOlder }) => (ids.length >= 3 || !(loadingNewer || loadingOlder))))
              .subscribe(() => {
                if (nextChunk !== this.nextChunk) {
                  if (process.env.NODE_ENV !== 'production') {
                    // eslint-disable-next-line no-console
                    console.error(
                      'The `nextChunk.history` was updated after the chunk was removed from the message service.'
                      + ' Make sure you call `destroy()` while removing a chunk.',
                    );
                  }
                  return;
                }
                if (this.currentChunk) {
                  this.currentChunk.destroy();
                }
                this.nextChunk = undefined;
                this.loadingNextChunk.next(false);
                this.setCurrentChunk(nextChunk, messageId, focusedMessageDirection);
              });
          }
        } else {
          // Replace all the chunks with a single chunk
          if (this.nextChunk) {
            this.nextChunk.destroy();
            this.nextChunk = undefined;
            this.loadingNextChunk.next(false);
          }
          if (this.currentChunk) {
            this.currentChunk.destroy();
          }
          this.setCurrentChunk(makeMessageChunk(peer, messageId || Infinity), messageId, focusedMessageDirection);
        }
      } else {
        // No peer – no chunks
        if (this.nextChunk) {
          this.nextChunk.destroy();
          this.nextChunk = undefined;
          this.loadingNextChunk.next(false);
        }
        if (this.currentChunk) {
          this.currentChunk.destroy();
          this.currentChunk = undefined;
        }
        this.history.next(emptyHistory);
      }
    } else {
      if (messageId) {
        this.focusToMessage(messageId, focusedMessageDirection);
      }

      // Remove the chunk in progress to not jump to it when it's loaded
      if (this.nextChunk) {
        this.nextChunk.destroy();
        this.nextChunk = undefined;
        this.loadingNextChunk.next(false);
      }
    }

    this.replyToMessageID.next('');
  }

  loadMoreHistory(direction: Direction.Newer | Direction.Older) {
    if (this.currentChunk) {
      this.currentChunk.loadMore(direction);
    }
  }

  /**
   * Call this method instead of writing directly to messageCache.indices.history.putNewestMessage.
   *
   * The messages may have random peers and order.
   */
  pushMessages(messages: Message[]) {
    messageCache.batchChanges(() => {
      messages.forEach((message) => {
        if (message._ !== 'messageEmpty') {
          messageCache.indices.history.putNewestMessages([message]);
        }
      });
    });
  }

  protected peerScrollTargetToMessageId(peer: Peer | null, _target: PeerScrollTarget): Exclude<number, 0> | undefined {
    let target: Exclude<PeerScrollTarget, 'auto'>;

    if (_target === 'auto') {
      if (arePeersSame(this.activePeer.value, peer)) {
        // Scroll to the bottom when the selected peer is selected again
        target = Infinity;
      } else {
        target = 'firstUnread';
      }
    } else {
      target = _target;
    }

    switch (target) {
      case 'none': return undefined;
      case 'firstUnread': {
        const dialog = peer && dialogCache.get(dialogPeerToDialogId(peer)) as Dialog.dialog | undefined;
        if (!dialog) {
          return Infinity;
        }
        const lastReadId = getDialogLastReadMessageId(dialog);
        return lastReadId === dialog.top_message ? Infinity : lastReadId;
      }
      default: return target || Infinity;
    }
  }

  protected setCurrentChunk(chunk: MessageChunkService, focusMessageId?: number, focusDirection = Direction.Around) {
    this.currentChunk = chunk;

    if (focusMessageId) {
      if (Number.isFinite(focusMessageId)) {
        this.focusToMessage(focusMessageId, focusDirection);
      } else {
        // Wait for the messages to load to get the newest message id
        chunk.history
          .pipe(first(({ ids }) => ids.length > 0))
          .subscribe(({ ids }) => {
            this.focusToMessage(focusMessageId > 0 ? ids[0] : ids[ids.length - 1], focusDirection, true);
          });
      }
    }

    // Also takes the current history from the chunk and puts it to the service history immediately
    chunk.history.subscribe(this.history);
  }

  protected focusToMessage(messageId: number, direction: Direction, noHighlight = false) {
    const history = this.history.value;
    if (messageId === Infinity) {
      if (history.newestReached && history.ids.length) {
        this.focusMessage.next({ id: history.ids[0], direction });
      }
    } else if (messageId === -Infinity) {
      if (history.oldestReached && history.ids.length) {
        this.focusMessage.next({ id: history.ids[history.ids.length - 1], direction });
      }
    } else {
      this.focusMessage.next({ id: messageId, direction, highlight: !noHighlight });
    }
  }

  loadMessageReplyPromise?: Promise<MessagesMessages>;
  loadMessageReplyList: Message[] = [];

  /** Load single message */
  loadMessageReply = async (msg: Message.message) => {
    if (!this.loadMessageReplyPromise) {
      this.loadMessageReplyPromise = new Promise((resolve, reject) => {
        setTimeout(() => {
          if (msg.to_id._ === 'peerChannel') {
            const params: ChannelsGetMessages = {
              channel: peerToInputChannel(msg.to_id),
              id: this.loadMessageReplyList.map((m) => ({ _: 'inputMessageReplyTo', id: m.id })),
            };

            client.call('channels.getMessages', params)
              .then((messages) => {
                this.loadMessageReplyPromise = undefined;
                this.loadMessageReplyList = [];
                resolve(messages);
              })
              .catch(reject);
          } else {
            const params: MessagesGetMessages = {
              id: this.loadMessageReplyList.map((m) => ({ _: 'inputMessageReplyTo', id: m.id })),
            };

            client.call('messages.getMessages', params)
              .then((messages) => {
                this.loadMessageReplyPromise = undefined;
                this.loadMessageReplyList = [];
                resolve(messages);
              })
              .catch(reject);
          }
        });
      });
    }
    this.loadMessageReplyList.push(msg);

    const messages = await this.loadMessageReplyPromise;

    if (messages._ !== 'messages.messagesNotModified' && messages.messages.length > 0) {
      messageCache.put(messages.messages);
    }
  };

  sendMessage = async (message: string) => {
    if (!this.activePeer.value || !message) return;

    const randId = Math.ceil(Math.random() * 0xFFFFFF).toString(16) + Math.ceil(Math.random() * 0xFFFFFF).toString(16);
    const params: MethodDeclMap['messages.sendMessage']['req'] = {
      peer: peerToInputPeer(this.activePeer.value),
      message,
      random_id: randId,
    };

    if (this.replyToMessageID.value) {
      const replyMsg = messageCache.get(this.replyToMessageID.value);
      if (replyMsg) params.reply_to_msg_id = replyMsg.id;
      this.replyToMessageID.next('');
    }

    this.pendingMessages[randId] = {
      _: 'message',
      id: 0,
      out: true,
      from_id: client.getUserID(),
      to_id: this.activePeer.value,
      date: Math.floor(Date.now() / 1000),
      reply_to_msg_id: params.reply_to_msg_id,
      media: {
        _: 'messageMediaEmpty',
      },
      entities: [],
      message,
    };

    try {
      const updates = await client.call('messages.sendMessage', params);
      fetchUpdates(updates);
    } catch (err) {
      console.warn('Failed to send message', err);
      // todo handling errors
    }
  };

  sendMediaMessage = async (inputMedia: InputMedia) => {
    if (!this.activePeer.value) return;

    const randId = Math.ceil(Math.random() * 0xFFFFFF).toString(16) + Math.ceil(Math.random() * 0xFFFFFF).toString(16);
    const params: MessagesSendMedia = {
      peer: peerToInputPeer(this.activePeer.value),
      message: '',
      media: inputMedia,
      random_id: randId,
    };

    try {
      const updates = await client.call('messages.sendMedia', params);
      fetchUpdates(updates);
      // console.log('After sending', err, result);
    } catch (err) {
      console.warn('Failed to send message', err);
      // todo handling errors
    }
  };

  setMessageForReply(msgId: string) {
    this.replyToMessageID.next(msgId);
  }

  unsetReply() {
    this.replyToMessageID.next('');
  }
}<|MERGE_RESOLUTION|>--- conflicted
+++ resolved
@@ -67,7 +67,6 @@
       ));
     });
 
-<<<<<<< HEAD
     client.updates.on('updateEditMessage', (update: Update.updateEditMessage) => {
       messageCache.put(update.message);
     });
@@ -77,9 +76,6 @@
     });
 
     client.updates.on('updateMessageID', ({ id, random_id }: Update.updateMessageID) => {
-=======
-    client.updates.on('updateMessageID', ({ id, random_id }) => {
->>>>>>> 1feb33d8
       const msg = this.pendingMessages[random_id];
       if (!msg) return;
 
