import { debounceTime, switchMap, map } from 'rxjs/operators';
import { timer } from 'rxjs';
import client from 'client/client';
<<<<<<< HEAD
import { Peer, MessagesGetMessages, ChannelsGetMessages, UsersGetFullUser, ChannelsGetFullChannel } from 'client/schema';
=======
>>>>>>> 948e69c5
import { userFullCache, chatCache, chatFullCache, userCache, pinnedMessageCache } from 'cache';
import { Peer } from 'cache/types';
import { peerToInputChannel, peerToInputUser } from 'cache/accessors';
import MessageService from './message/message';

const UPDATE_INTERVAL = 60 * 1000; // every minute

/**
 * Singleton service class for handling peers
 */
export default class PeerService {
  constructor(messageService: MessageService) {
    messageService.activePeer
      .pipe(
        debounceTime(300), // Wait a bit to not interfere the messages loading
        switchMap((peer) => timer(0, UPDATE_INTERVAL).pipe(map(() => peer))), // periodically update full info about the peer
      )
      .subscribe((peer) => this.loadFullInfo(peer));
  }

  private async loadFullInfo(peer: Peer | null) {
    switch (peer?._) {
      case 'peerChannel': {
        const channelFull = await client.call('channels.getFullChannel', {
          channel: peerToInputChannel(peer),
        });
        if (channelFull.full_chat) {
          userCache.put(channelFull.users);
          chatCache.put(channelFull.chats);
          chatFullCache.put(channelFull.full_chat);
          if (channelFull.full_chat.pinned_msg_id) {
            this.loadPinnedMessage(peer, channelFull.full_chat.pinned_msg_id);
          }
        }
        break;
      }
      case 'peerChat': {
        const chatFull = await client.call('messages.getFullChat', {
          chat_id: peer.chat_id,
        });
        if (chatFull.full_chat) {
          userCache.put(chatFull.users);
          chatCache.put(chatFull.chats);
          chatFullCache.put(chatFull.full_chat);
          if (chatFull.full_chat.pinned_msg_id) {
            this.loadPinnedMessage(peer, chatFull.full_chat.pinned_msg_id);
          }
        }
        break;
      }
      case 'peerUser': {
        const userFull = await client.call('users.getFullUser', {
          id: peerToInputUser(peer),
        });
        userFullCache.put(userFull);
        if (userFull.pinned_msg_id) {
          this.loadPinnedMessage(peer, userFull.pinned_msg_id);
        }
        break;
      }
      default:
    }
  }

  private async loadPinnedMessage(peer: Peer, pinnedMessageId: number) {
    switch (peer._) {
      case 'peerChannel': {
        const msg = await client.call('channels.getMessages', {
          channel: peerToInputChannel(peer),
          id: [{ _: 'inputMessageID', id: pinnedMessageId }],
        });
        if (msg._ === 'messages.channelMessages' && msg.messages.length > 0 && msg.messages[0]._ === 'message') {
          userCache.put(msg.users);
          chatCache.put(msg.chats);
          pinnedMessageCache.put(msg.messages[0]);
        }
        break;
      }
      default: {
        const msg = await client.call('messages.getMessages', {
          id: [{ _: 'inputMessageID', id: pinnedMessageId }],
        });
        if (msg._ === 'messages.messages' && msg.messages.length > 0 && msg.messages[0]._ === 'message') {
          userCache.put(msg.users);
          chatCache.put(msg.chats);
          pinnedMessageCache.put(msg.messages[0]);
        }
      }
    }
  }
}<|MERGE_RESOLUTION|>--- conflicted
+++ resolved
@@ -1,12 +1,8 @@
 import { debounceTime, switchMap, map } from 'rxjs/operators';
 import { timer } from 'rxjs';
 import client from 'client/client';
-<<<<<<< HEAD
-import { Peer, MessagesGetMessages, ChannelsGetMessages, UsersGetFullUser, ChannelsGetFullChannel } from 'client/schema';
-=======
->>>>>>> 948e69c5
 import { userFullCache, chatCache, chatFullCache, userCache, pinnedMessageCache } from 'cache';
-import { Peer } from 'cache/types';
+import { Peer } from 'client/schema';
 import { peerToInputChannel, peerToInputUser } from 'cache/accessors';
 import MessageService from './message/message';
 
