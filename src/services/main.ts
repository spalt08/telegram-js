--- conflicted
+++ resolved
@@ -1,10 +1,6 @@
 import { BehaviorSubject } from 'rxjs';
 import client from 'client/client';
-<<<<<<< HEAD
-import { Photo, Message, Peer, InputStickerSet } from 'mtproto-js';
-=======
-import { Photo, Message, Peer, InputStickerSet, Document } from 'client/schema';
->>>>>>> 9d3e0034
+import { Photo, Message, Peer, InputStickerSet, Document } from 'mtproto-js';
 import { PhotoOptions } from 'components/media/photo/photo';
 
 export const enum RightSidebarPanel {
