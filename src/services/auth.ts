--- conflicted
+++ resolved
@@ -272,13 +272,8 @@
   protected setProfilePhoto() {
     if (!this.profilePhoto) return;
 
-<<<<<<< HEAD
     upload(this.profilePhoto, async (inputFile) => {
-      await client.callAsync('photos.uploadProfilePhoto', { file: inputFile });
-=======
-    media.upload(this.profilePhoto, async (inputFile) => {
       await client.call('photos.uploadProfilePhoto', { file: inputFile });
->>>>>>> 948e69c5
       // console.log(result);
     });
   }
