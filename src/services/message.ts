import { BehaviorSubject } from 'rxjs';
import client from 'client/client';
import { Message, Peer, AnyUpdateMessage, AnyUpdateShortMessage } from 'cache/types';
import { chatCache, messageCache, userCache, mediaCache } from 'cache';
import { peerToInputPeer } from 'cache/accessors';
import { MessagesChunkReference } from 'cache/fastStorages/indices/messageHistory';
import { getUserMessageId, peerMessageToId, peerToId, shortMessageToMessage, shortChatMessageToMessage } from 'helpers/api';

const enum Direction {
  Older,
  Newer,
  Around,
}

export const enum LoadingSide {
  Old,
  New,
}

const LOAD_CHUNK_LENGTH = 35;

const DIRECTION_TO_SIDE: Record<Direction, LoadingSide[]> = {
  [Direction.Older]: [LoadingSide.Old],
  [Direction.Newer]: [LoadingSide.New],
  [Direction.Around]: [LoadingSide.Old, LoadingSide.New],
};

/**
 * Singleton service class for handling messages stuff
 */
export default class MessagesService {
  activePeer = new BehaviorSubject<Peer | null>(null);

  loadingSides = new BehaviorSubject<LoadingSide[]>([]);

<<<<<<< HEAD
  isMediaLoading = new BehaviorSubject<boolean>(false);

  focused = new BehaviorSubject<string>('');
=======
  focusedMessageId = new BehaviorSubject<number | undefined>(undefined);
>>>>>>> 062afa31

  history = new BehaviorSubject<Readonly<number[]>>([]);

  protected cacheChunkRef?: MessagesChunkReference;

  constructor() {
    client.updates.on('updateNewMessage', (update: AnyUpdateMessage) => {
      this.handleMessagePush(update.message);
    });

    client.updates.on('updateShortMessage', (update: AnyUpdateShortMessage) => {
      const message = shortMessageToMessage(client.getUserID(), update);
      this.handleMessagePush(message);
    });

    client.updates.on('updateShortChatMessage', (update: AnyUpdateShortMessage) => {
      const message = shortChatMessageToMessage(update);
      this.handleMessagePush(message);
    });

    client.updates.on('updateNewChannelMessage', (update: AnyUpdateMessage) => {
      this.handleMessagePush(update.message);
    });

    client.updates.on('updateDeleteMessages', (update: any) => {
      // console.log('updateDeleteMessage', update);
      update.messages.forEach((messageId: number) => messageCache.remove(getUserMessageId(messageId)));
    });

    client.updates.on('updateDeleteChannelMessages', (update: any) => {
      // console.log('updateDeleteChannelMessages', update);
      update.messages.forEach((messageId: number) => messageCache.remove(
        peerMessageToId({ _: 'peerChannel', channel_id: update.channel_id }, messageId),
      ));
    });
  }

  selectPeer(peer: Peer | null) {
    if (
      (peer && this.activePeer.value && peerToId(peer) === peerToId(this.activePeer.value))
      || (!peer && !this.activePeer.value)
    ) {
      return;
    }

    if (this.cacheChunkRef) {
      this.cacheChunkRef.revoke();
      this.cacheChunkRef = undefined;
    }

    this.loadingSides.next([]);
    this.activePeer.next(peer);
    this.focusedMessageId.next(undefined);

<<<<<<< HEAD
    this.loadMessages(peer, 0);
    this.loadMedia(peer, 0);
=======
    if (peer) {
      this.cacheChunkRef = messageCache.indices.history.makeChunkReference(peer, Infinity);
      this.cacheChunkRef.history.subscribe(({ ids }) => this.history.next(ids));
      const { ids } = this.cacheChunkRef.history.value;
      if (ids.length < LOAD_CHUNK_LENGTH) {
        this.loadMessages(Direction.Older, ids[0] /* undefined is welcome here */);
      }
      if (ids.length > 0) {
        this.loadMessages(Direction.Newer, ids[0], 0);
      }
    }
>>>>>>> 062afa31
  }

  /**
   * Messages with id equal fromId and toId are not included to the result
   */
  protected loadMessages(direction: Direction, fromId?: number, toId?: number) {
    if (!this.activePeer.value) {
      return;
    }

    const loadingSides = DIRECTION_TO_SIDE[direction];
    if (this.loadingSides.value.some((side) => loadingSides.includes(side))) {
      return;
    }
    this.loadingSides.next(loadingSides);

    if (direction === Direction.Newer && toId !== undefined) {
      direction = Direction.Older; // eslint-disable-line no-param-reassign
      [fromId, toId] = [toId, fromId]; // eslint-disable-line no-param-reassign
    }

    if (process.env.NODE_ENV === 'development') {
      if (direction === Direction.Around && toId !== undefined) {
        // eslint-disable-next-line no-console
        console.warn('The toId parameter gives no effect with Direction.Around');
      }
    }

    const cacheChunkRef = this.cacheChunkRef!; // Remember for the case when the peer or chunk changes during the loading
    const payload = {
      peer: peerToInputPeer(this.activePeer.value),
      offset_id: 0,
      offset_date: 0,
      add_offset: 0,
      limit: 0,
      max_id: 0,
      min_id: 0,
      hash: 0,
    };
    switch (direction) {
      case Direction.Older:
        payload.offset_id = fromId || 0;
        if (toId === undefined) {
          payload.limit = LOAD_CHUNK_LENGTH;
        } else {
          payload.min_id = toId;
        }
        break;
      case Direction.Newer:
        payload.offset_id = fromId || 1;
        payload.add_offset = -LOAD_CHUNK_LENGTH - 1; // -1 to not include fromId itself
        payload.limit = LOAD_CHUNK_LENGTH;
        break;
      case Direction.Around:
        payload.offset_id = fromId || 0;
        payload.add_offset = Math.round(-LOAD_CHUNK_LENGTH / 2);
        payload.limit = LOAD_CHUNK_LENGTH;
        break;
      default:
    }

    // console.log('loadMessages - request', payload);
    client.call('messages.getHistory', payload, (_err: any, res: any) => {
      // Another peer or chunk is loading at the moment
      const isLoadedChunkActual = cacheChunkRef === this.cacheChunkRef;

      try {
        if (res) {
          const data = res;
          // console.log('loadMessages - response', data);

          userCache.put(data.users);
          chatCache.put(data.chats);

          // todo: The replied messages are not included. Load the messages that aren't loaded.

          if (isLoadedChunkActual) {
            const isLoadedChunkFull = data.messages.length >= LOAD_CHUNK_LENGTH - 10; // -10 just in case
            let oldestReached = false;
            let newestReached = false;
            switch (direction) {
              case Direction.Older:
                if (!fromId) {
                  newestReached = true;
                }
                if (!toId && !isLoadedChunkFull) {
                  oldestReached = true;
                }
                break;
              case Direction.Newer:
                if (!fromId) {
                  oldestReached = true;
                }
                if (!isLoadedChunkFull) {
                  newestReached = true;
                }
                break;
              default:
            }

            cacheChunkRef.putChunk({
              messages: data.messages,
              newestReached,
              oldestReached,
            });
          } else {
            messageCache.put(data.messages);
          }
        }
      } finally {
        if (isLoadedChunkActual) {
          this.loadingSides.next(this.loadingSides.value.filter((side) => !loadingSides.includes(side)));
        }
      }
    });
  }

  protected loadMedia(peer: Peer, olderThanId = 0) {
    if (this.isMediaLoading.value) return;

    this.isMediaLoading.next(true);

    const chunk = 35;
    const payload = {
      peer: peerToInputPeer(peer),
      q: '',
      filter: { _: 'inputMessagesFilterPhotoVideo' },
      offset_id: olderThanId,
      add_offset: 0,
      limit: chunk,
      max_id: 0,
      min_id: 0,
      hash: 0,
    };

    client.call('messages.search', payload, (_err: any, res: any) => {
      try {
        if (res) {
          const data = res;

          data.messages.forEach((message: Message) => {
            if (message._ === 'message' && message.media._ === 'messageMediaPhoto') {
              mediaCache.put(peerToId(peer), message.media);
            }
          });
        }
      } finally {
        this.isMediaLoading.next(false);
      }
    });
  }

  loadMoreHistory() {
    const history = this.cacheChunkRef && this.cacheChunkRef.history.value;
    if (history && !history.oldestReached) {
      const offset_id = history.ids[history.ids.length - 1];
      this.loadMessages(Direction.Older, offset_id);
    }
  }

  // protected loadMedia(peer: Peer, olderThanId = 0) {
  //   if (this.isMediaLoading.value) return;

  //   this.isMediaLoading.next(true);

  //   const chunk = 35;
  //   const payload = {
  //     peer: peerToInputPeer(peer),
  //     q: '',
  //     filter: { _: 'inputMessagesFilterPhotoVideo' },
  //     offset_id: olderThanId,
  //     add_offset: 0,
  //     limit: chunk,
  //     max_id: 0,
  //     min_id: 0,
  //     hash: 0,
  //   };

  //   client.call('messages.search', payload, (_err: any, res: any) => {
  //     try {
  //       if (res) {
  //         const data = res;

  //         data.messages.forEach((message: Message) => {
  //           if (message._ === 'message' && message.media._ === 'messageMediaPhoto') {
  //             mediaCache.put(peerToId(peer), message.media);
  //           }
  //         }
  //       }
  //     }
  //   }
  // }

  protected handleMessagePush(message: Message) {
    if (message._ === 'messageEmpty') {
      return;
    }

    messageCache.indices.history.putNewestMessage(message);
  }
}<|MERGE_RESOLUTION|>--- conflicted
+++ resolved
@@ -1,7 +1,7 @@
 import { BehaviorSubject } from 'rxjs';
 import client from 'client/client';
 import { Message, Peer, AnyUpdateMessage, AnyUpdateShortMessage } from 'cache/types';
-import { chatCache, messageCache, userCache, mediaCache } from 'cache';
+import { chatCache, messageCache, userCache } from 'cache';
 import { peerToInputPeer } from 'cache/accessors';
 import { MessagesChunkReference } from 'cache/fastStorages/indices/messageHistory';
 import { getUserMessageId, peerMessageToId, peerToId, shortMessageToMessage, shortChatMessageToMessage } from 'helpers/api';
@@ -33,13 +33,7 @@
 
   loadingSides = new BehaviorSubject<LoadingSide[]>([]);
 
-<<<<<<< HEAD
-  isMediaLoading = new BehaviorSubject<boolean>(false);
-
-  focused = new BehaviorSubject<string>('');
-=======
   focusedMessageId = new BehaviorSubject<number | undefined>(undefined);
->>>>>>> 062afa31
 
   history = new BehaviorSubject<Readonly<number[]>>([]);
 
@@ -94,10 +88,6 @@
     this.activePeer.next(peer);
     this.focusedMessageId.next(undefined);
 
-<<<<<<< HEAD
-    this.loadMessages(peer, 0);
-    this.loadMedia(peer, 0);
-=======
     if (peer) {
       this.cacheChunkRef = messageCache.indices.history.makeChunkReference(peer, Infinity);
       this.cacheChunkRef.history.subscribe(({ ids }) => this.history.next(ids));
@@ -109,7 +99,6 @@
         this.loadMessages(Direction.Newer, ids[0], 0);
       }
     }
->>>>>>> 062afa31
   }
 
   /**
@@ -227,41 +216,6 @@
     });
   }
 
-  protected loadMedia(peer: Peer, olderThanId = 0) {
-    if (this.isMediaLoading.value) return;
-
-    this.isMediaLoading.next(true);
-
-    const chunk = 35;
-    const payload = {
-      peer: peerToInputPeer(peer),
-      q: '',
-      filter: { _: 'inputMessagesFilterPhotoVideo' },
-      offset_id: olderThanId,
-      add_offset: 0,
-      limit: chunk,
-      max_id: 0,
-      min_id: 0,
-      hash: 0,
-    };
-
-    client.call('messages.search', payload, (_err: any, res: any) => {
-      try {
-        if (res) {
-          const data = res;
-
-          data.messages.forEach((message: Message) => {
-            if (message._ === 'message' && message.media._ === 'messageMediaPhoto') {
-              mediaCache.put(peerToId(peer), message.media);
-            }
-          });
-        }
-      } finally {
-        this.isMediaLoading.next(false);
-      }
-    });
-  }
-
   loadMoreHistory() {
     const history = this.cacheChunkRef && this.cacheChunkRef.history.value;
     if (history && !history.oldestReached) {
