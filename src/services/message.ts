--- conflicted
+++ resolved
@@ -17,7 +17,7 @@
   New,
 }
 
-const LOAD_CHUNK_LENGTH = 100;
+const LOAD_CHUNK_LENGTH = 35;
 
 const DIRECTION_TO_SIDE: Record<Direction, LoadingSide[]> = {
   [Direction.Older]: [LoadingSide.Old],
@@ -31,16 +31,11 @@
 export default class MessagesService {
   activePeer = new BehaviorSubject<Peer | null>(null);
 
-<<<<<<< HEAD
-=======
-  isLoading = new BehaviorSubject<boolean>(false);
+  loadingSides = new BehaviorSubject<LoadingSide[]>([]);
 
   focused = new BehaviorSubject<string>('');
 
->>>>>>> a823c073
   history = new BehaviorSubject<Readonly<number[]>>([]);
-
-  loadingSides = new BehaviorSubject<LoadingSide[]>([]);
 
   protected cacheChunkRef?: MessagesChunkReference;
 
@@ -131,11 +126,7 @@
       }
     }
 
-<<<<<<< HEAD
     const cacheChunkRef = this.cacheChunkRef!; // Remember for the case when the peer or chunk changes during the loading
-=======
-    const chunk = 35;
->>>>>>> a823c073
     const payload = {
       peer: peerToInputPeer(this.activePeer.value),
       offset_id: 0,
