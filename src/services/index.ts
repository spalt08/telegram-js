--- conflicted
+++ resolved
@@ -12,12 +12,8 @@
 export const main = new MainService();
 export const auth = new AuthService();
 export const userTyping = new UserTyping();
-<<<<<<< HEAD
 export const peer = new PeerService();
-export const message = new MessageService(userTyping, peer);
-=======
-export const message = new MessageService();
->>>>>>> aa15dc75
+export const message = new MessageService(peer);
 export const dialog = new DialogService();
 export const media = new MediaService();
 export const messageSearch = new MessageSearchService();