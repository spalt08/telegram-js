import AuthService from './auth';
import DialogService from './dialog';
import MessageService from './message';
import MainService from './main';
<<<<<<< HEAD
=======
import MediaService from './media';
>>>>>>> 062afa31
import UserService from './user';

export const main = new MainService();
export const auth = new AuthService();
export const message = new MessageService();
export const dialog = new DialogService();
<<<<<<< HEAD
=======
export const media = new MediaService();
>>>>>>> 062afa31
export const user = new UserService();<|MERGE_RESOLUTION|>--- conflicted
+++ resolved
@@ -2,18 +2,12 @@
 import DialogService from './dialog';
 import MessageService from './message';
 import MainService from './main';
-<<<<<<< HEAD
-=======
 import MediaService from './media';
->>>>>>> 062afa31
 import UserService from './user';
 
 export const main = new MainService();
 export const auth = new AuthService();
 export const message = new MessageService();
 export const dialog = new DialogService();
-<<<<<<< HEAD
-=======
 export const media = new MediaService();
->>>>>>> 062afa31
 export const user = new UserService();