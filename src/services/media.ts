--- conflicted
+++ resolved
@@ -1,17 +1,11 @@
 import { BehaviorSubject, Observable } from 'rxjs';
 import client from 'client/client';
-<<<<<<< HEAD
 import { Document, Peer, StickerSet, MessagesFilter, MessagesMessages, MessagesSavedGifs } from 'mtproto-js';
 import { el } from 'core/dom';
 import { peerToInputPeer } from 'cache/accessors';
 import { chatCache, messageCache, userCache, stickerSetCache } from 'cache';
 import { peerToId } from 'helpers/api';
-import { getAttributeAudio } from 'helpers/files';
-=======
-import { Document, Peer, StickerSet, MessagesAllStickers, MessagesRecentStickers } from 'mtproto-js';
-import { el } from 'core/dom';
 import { getDocumentLocation, getAttributeAudio } from 'helpers/files';
->>>>>>> b8ef20d1
 import { stream } from 'client/media';
 import { TaskQueue } from 'client/workers/extensions/quene';
 import { stickerSetToInput } from 'helpers/photo';
@@ -41,17 +35,11 @@
   savedGifsMap = new Map<string, Document.document>();
   savedGifsIds = new BehaviorSubject<string[]>([]);
 
-<<<<<<< HEAD
   mediaLoading: Record<string /* peerId */, Partial<Record<MessagesFilter['_'], boolean>>> = {};
 
   /** Hash values for sticker sync */
   #recentStickersHash = 0;
   #stickerSetLoadQueue: TaskQueue<StickerSet>;
-=======
-  /** Hash values for sticker syc */
-  stickerSetsHash = 0;
-  recentStickersHash = 0;
->>>>>>> b8ef20d1
 
   /** Attached files for sending */
   attachedFiles = new BehaviorSubject<FileList | undefined>(undefined);
@@ -61,10 +49,7 @@
   private docPlaying?: Document.document;
   private audioPlayingTimer: any;
 
-<<<<<<< HEAD
-  constructor(main: MainService) {
-    this.main = main;
-
+  constructor() {
     this.#stickerSetLoadQueue = new TaskQueue<StickerSet>({
       process: async (set, complete) => {
         // don't overload thread with requests
@@ -78,9 +63,6 @@
       },
     });
   }
-=======
-  constructor(private main: MainService) {}
->>>>>>> b8ef20d1
 
   /**
    * Load saved gifs
@@ -148,7 +130,6 @@
     }
   }
 
-<<<<<<< HEAD
   async loadStickerSet(setId: string) {
     const set = stickerSetCache.get(setId);
     const count = stickerSetCache.indices.stickers.getStickers(setId).length;
@@ -215,7 +196,6 @@
 
   isMediaLoading(peer: Peer, filterType: MessagesFilter['_']) {
     return !!this.mediaLoading[peerToId(peer)]?.[filterType];
-=======
   /**
    * Makes an object that loads, caches and provides history for specific media messages.
    *
@@ -226,7 +206,6 @@
   getMediaMessagesChunk(peer: Peer, type: MessageFilterType, messageId: Exclude<number, 0> = Infinity) {
     const { cacheIndex, apiFilter } = messageFilters[type];
     return makeMessageChunk(peer, messageId, cacheIndex, apiFilter);
->>>>>>> b8ef20d1
   }
 
   attachFiles = (files: FileList) => {
